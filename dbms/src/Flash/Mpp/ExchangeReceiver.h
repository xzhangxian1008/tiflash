--- conflicted
+++ resolved
@@ -61,35 +61,6 @@
     }
 
     std::shared_ptr<RPCContext> rpc_context;
-<<<<<<< HEAD
-=======
-
-    const tipb::ExchangeReceiver pb_exchange_receiver;
-    const size_t source_num;
-    const ::mpp::TaskMeta task_meta;
-    const bool enable_fine_grained_shuffle_flag;
-    const size_t output_stream_count;
-    const size_t max_buffer_size;
-
-    std::shared_ptr<ThreadManager> thread_manager;
-    DAGSchema schema;
-
-    std::vector<MsgChannelPtr> msg_channels;
-
-    std::mutex mu;
-    /// should lock `mu` when visit these members
-    Int32 live_connections;
-    ExchangeReceiverState state;
-    String err_msg;
-
-    LoggerPtr exc_log;
-
-    bool collected = false;
-    int thread_count = 0;
-
-    // For tiflash_compute node, need to send MPPTask to tiflash_storage node.
-    std::vector<StorageDisaggregated::RequestAndRegionIDs> disaggregated_dispatch_reqs;
->>>>>>> 28056519
 };
 
 class ExchangeReceiver : public ExchangeReceiverWithRPCContext<GRPCReceiverContext>
