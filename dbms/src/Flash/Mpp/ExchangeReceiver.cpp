// Copyright 2023 PingCAP, Ltd.
//
// Licensed under the Apache License, Version 2.0 (the "License");
// you may not use this file except in compliance with the License.
// You may obtain a copy of the License at
//
//     http://www.apache.org/licenses/LICENSE-2.0
//
// Unless required by applicable law or agreed to in writing, software
// distributed under the License is distributed on an "AS IS" BASIS,
// WITHOUT WARRANTIES OR CONDITIONS OF ANY KIND, either express or implied.
// See the License for the specific language governing permissions and
// limitations under the License.

#include <Common/CPUAffinityManager.h>
#include <Common/Exception.h>
#include <Common/FailPoint.h>
#include <Common/ThreadFactory.h>
#include <Common/TiFlashMetrics.h>
#include <Flash/Coprocessor/CoprocessorReader.h>
#include <Flash/Coprocessor/FineGrainedShuffle.h>
#include <Flash/Mpp/ExchangeReceiver.h>
#include <Flash/Mpp/GRPCCompletionQueuePool.h>
#include <Flash/Mpp/GRPCReceiverContext.h>
#include <Flash/Mpp/MPPTunnel.h>
#include <Flash/Mpp/ReceiverChannelTryWriter.h>
#include <Flash/Mpp/ReceiverChannelWriter.h>
#include <Interpreters/Settings.h>
#include <common/logger_useful.h>
#include <fmt/core.h>
#include <grpcpp/alarm.h>
#include <grpcpp/completion_queue.h>

#include <magic_enum.hpp>
#include <memory>
#include <mutex>
#include <type_traits>

namespace DB
{
namespace
{
String constructStatusString(ExchangeReceiverState state, const String & error_message)
{
    if (error_message.empty())
        return fmt::format("Receiver state: {}", magic_enum::enum_name(state));
    return fmt::format("Receiver state: {}, error message: {}", magic_enum::enum_name(state), error_message);
}

size_t getMaxBufferSize(Int32 source_num, Int32 recv_queue_size)
{
    size_t size = recv_queue_size == 0 ? static_cast<size_t>(source_num) * 50 : static_cast<size_t>(recv_queue_size);
    return std::min(1000, size);
}

enum class AsyncRequestStagev1
{
    NEED_INIT,
    WAIT_MAKE_READER,
    WAIT_BATCH_READ,
    WAIT_FINISH,
    WAIT_RETRY,
    FINISHED,
};

using Clock = std::chrono::system_clock;
using TimePoint = Clock::time_point;

template <typename RPCContext>
class AsyncRequestHandlerv1 : public UnaryCallback<bool>
{
public:
    using Status = typename RPCContext::Status;
    using Request = typename RPCContext::Request;
    using AsyncReader = typename RPCContext::AsyncReader;
    using Self = AsyncRequestHandlerv1<RPCContext>;

    AsyncRequestHandlerv1(
        MPMCQueue<Self *> * queue,
        ReceivedMessageQueue * received_message_queue_,
        const std::shared_ptr<RPCContext> & context,
        const Request & req,
        const String & req_id,
        std::atomic<Int64> * data_size_in_queue)
        : rpc_context(context)
        , cq(&(GRPCCompletionQueuePool::global_instance->pickQueue()))
        , request(&req)
        , notify_queue(queue)
        , received_message_queue(received_message_queue_)
        , req_info(fmt::format("tunnel{}+{}", req.send_task_id, req.recv_task_id))
        , log(Logger::get(req_id, req_info))
        , channel_writer(received_message_queue, req_info, log, data_size_in_queue, ReceiverMode::Async)
    {
        packets.resize(batch_packet_count_v1);
        for (auto & packet : packets)
            packet = std::make_shared<TrackedMppDataPacket>(MPPDataPacketV0);

        start();
    }

    // execute will be called by RPC framework so it should be as light as possible.
    void execute(bool & ok) override
    {
        switch (stage)
        {
        case AsyncRequestStagev1::WAIT_RETRY:
            start();
            break;
        case AsyncRequestStagev1::WAIT_MAKE_READER:
        {
            // Use lock to ensure reader is created already in reactor thread
            std::lock_guard lock(mu);
            if (!ok)
            {
                reader.reset();
                LOG_WARNING(log, "MakeReader fail. retry time: {}", retry_times);
                if (!retryOrDone("Exchange receiver meet error : send async stream request fail"))
                    notifyReactor();
            }
            else
            {
                stage = AsyncRequestStagev1::WAIT_BATCH_READ;
                read_packet_index = 0;
                reader->read(packets[0], thisAsUnaryCallback());
            }
            break;
        }
        case AsyncRequestStagev1::WAIT_BATCH_READ:
            if (ok)
                ++read_packet_index;

            if (!ok || read_packet_index == batch_packet_count_v1 || packets[read_packet_index - 1]->hasError())
                notifyReactor();
            else
                reader->read(packets[read_packet_index], thisAsUnaryCallback());
            break;
        case AsyncRequestStagev1::WAIT_FINISH:
            notifyReactor();
            break;
        default:
            __builtin_unreachable();
        }
    }

    // handle will be called by ExchangeReceiver::reactor.
    void handle()
    {
        std::string err_info;
        LOG_TRACE(log, "stage: {}", magic_enum::enum_name(stage));
        switch (stage)
        {
        case AsyncRequestStagev1::WAIT_BATCH_READ:
            LOG_TRACE(log, "Received {} packets.", read_packet_index);
            if (read_packet_index > 0)
                has_data = true;

            if (auto error_message = getErrorFromPackets(); !error_message.empty())
                setDone(fmt::format("Exchange receiver meet error : {}", error_message));
            else if (auto send_result = sendPackets(); !send_result.first)
                setDone(fmt::format("Exchange receiver meet error : {}", send_result.second));
            else if (read_packet_index < batch_packet_count_v1)
            {
                stage = AsyncRequestStagev1::WAIT_FINISH;
                reader->finish(finish_status, thisAsUnaryCallback());
            }
            else
            {
                read_packet_index = 0;
                reader->read(packets[0], thisAsUnaryCallback());
            }
            break;
        case AsyncRequestStagev1::WAIT_FINISH:
            if (finish_status.ok())
                setDone("");
            else
            {
                LOG_WARNING(
                    log,
                    "Finish fail. err code: {}, err msg: {}, retry time {}",
                    finish_status.error_code(),
                    finish_status.error_message(),
                    retry_times);
                retryOrDone(fmt::format("Exchange receiver meet error : {}", finish_status.error_message()));
            }
            break;
        default:
            __builtin_unreachable();
        }
    }

    bool finished() const
    {
        return stage == AsyncRequestStagev1::FINISHED;
    }

    bool meetError() const { return meet_error; }
    const String & getErrMsg() const { return err_msg; }
    const LoggerPtr & getLog() const { return log; }

private:
    void notifyReactor()
    {
        notify_queue->push(this);
    }

    String getErrorFromPackets()
    {
        // step 1: check if there is error packet
        // only the last packet may has error, see execute().
        if (read_packet_index != 0 && packets[read_packet_index - 1]->hasError())
            return packets[read_packet_index - 1]->error();
        // step 2: check memory overflow error
        for (size_t i = 0; i < read_packet_index; ++i)
        {
            packets[i]->recomputeTrackedMem();
            if (packets[i]->hasError())
                return packets[i]->error();
        }
        return "";
    }

    bool retriable() const
    {
        return !has_data && retry_times + 1 < max_retry_times;
    }

    void setDone(String && msg)
    {
        if (!msg.empty())
        {
            meet_error = true;
            err_msg = std::move(msg);
        }
        stage = AsyncRequestStagev1::FINISHED;
    }

    void start()
    {
        stage = AsyncRequestStagev1::WAIT_MAKE_READER;

        // Use lock to ensure async reader is unreachable from grpc thread before this function returns
        std::lock_guard lock(mu);
        reader = rpc_context->makeAsyncReader(*request, cq, thisAsUnaryCallback());
    }

    bool retryOrDone(String done_msg)
    {
        if (retriable())
        {
            ++retry_times;
            stage = AsyncRequestStagev1::WAIT_RETRY;

            // Let alarm put me into CompletionQueue after a while
            // , so that we can try to connect again.
            alarm.Set(cq, Clock::now() + std::chrono::seconds(retry_interval_time), this);
            return true;
        }
        else
        {
            setDone(std::move(done_msg));
            return false;
        }
    }

    std::pair<bool, String> sendPackets()
    {
        // note: no exception should be thrown rudely, since it's called by a GRPC poller.
        try
        {
            for (size_t i = 0; i < read_packet_index; ++i)
            {
                auto & packet = packets[i];
                if (!channel_writer.write<false>(request->source_index, packet))
                {
                    return {false, "channel write fails"};
                }

                // can't reuse packet since it is sent to readers.
                packet = std::make_shared<TrackedMppDataPacket>(MPPDataPacketV0);
            }
            return {true, ""};
        }
        catch (...)
        {
            return {false, getCurrentExceptionMessage(false)};
        }
    }

    // in case of potential multiple inheritances.
    UnaryCallback<bool> * thisAsUnaryCallback()
    {
        return static_cast<UnaryCallback<bool> *>(this);
    }

    std::shared_ptr<RPCContext> rpc_context;
    grpc::Alarm alarm{};
    grpc::CompletionQueue * cq; // won't be null and do not delete this pointer
    const Request * request; // won't be null
    MPMCQueue<Self *> * notify_queue; // won't be null
    ReceivedMessageQueue * received_message_queue; // won't be null

    String req_info;
    bool meet_error = false;
    bool has_data = false;
    String err_msg;
    int retry_times = 0;
    AsyncRequestStagev1 stage = AsyncRequestStagev1::NEED_INIT;

    std::unique_ptr<AsyncReader> reader;
    TrackedMPPDataPacketPtrs packets;
    size_t read_packet_index = 0;
    Status finish_status = RPCContext::getStatusOK();
    LoggerPtr log;
    ReceiverChannelWriter channel_writer;
    std::mutex mu;
};

ReceiveStatus toReceiveStatus(MPMCQueueResult pop_result)
{
    switch (pop_result)
    {
    case MPMCQueueResult::OK:
        return ReceiveStatus::ok;
    case MPMCQueueResult::EMPTY:
        return ReceiveStatus::empty;
    default:
        return ReceiveStatus::eof;
    }
}
} // namespace

template <typename RPCContext>
ExchangeReceiverBase<RPCContext>::ExchangeReceiverBase(
    std::shared_ptr<RPCContext> rpc_context_,
    size_t source_num_,
    size_t max_streams_,
    const String & req_id,
    const String & executor_id,
    uint64_t fine_grained_shuffle_stream_count_,
    const Settings & settings,
    const std::vector<RequestAndRegionIDs> & disaggregated_dispatch_reqs_)
    : exc_log(Logger::get(req_id, executor_id))
    , rpc_context(std::move(rpc_context_))
    , source_num(source_num_)
    , enable_fine_grained_shuffle_flag(enableFineGrainedShuffle(fine_grained_shuffle_stream_count_))
    , output_stream_count(enable_fine_grained_shuffle_flag ? std::min(max_streams_, fine_grained_shuffle_stream_count_) : max_streams_)
    , max_buffer_size(getMaxBufferSize(source_num, settings.recv_queue_size))
    , connection_uncreated_num(source_num)
    , thread_manager(newThreadManager())
    , async_wait_rewrite_queue(std::make_shared<AsyncRequestHandlerWaitQueue>())
    , received_message_queue(async_wait_rewrite_queue, exc_log, max_buffer_size, enable_fine_grained_shuffle_flag, output_stream_count)
    , live_local_connections(0)
    , live_connections(source_num)
    , state(ExchangeReceiverState::NORMAL)
    , collected(false)
    , local_tunnel_version(settings.local_tunnel_version)
    , async_recv_version(settings.async_recv_version)
    , data_size_in_queue(0)
    , disaggregated_dispatch_reqs(disaggregated_dispatch_reqs_)
{
    try
    {
        if (isReceiverForTiFlashStorage())
            rpc_context->sendMPPTaskToTiFlashStorageNode(exc_log, disaggregated_dispatch_reqs);

        rpc_context->fillSchema(schema);
        setUpConnection();
    }
    catch (...)
    {
        try
        {
            handleConnectionAfterException();
            cancel();
            waitAllConnectionDone();
            thread_manager->wait();
        }
        catch (...)
        {
            tryLogCurrentException(exc_log, __PRETTY_FUNCTION__);
        }
        throw;
    }
}

template <typename RPCContext>
ExchangeReceiverBase<RPCContext>::~ExchangeReceiverBase()
{
    try
    {
        close();
        waitAllConnectionDone();
        thread_manager->wait();
        ExchangeReceiverMetric::clearDataSizeMetric(data_size_in_queue);
    }
    catch (...)
    {
        std::lock_guard lock(mu);
        RUNTIME_ASSERT(live_connections == 0, "We should wait the close of all connections");
        RUNTIME_ASSERT(live_local_connections == 0, "We should wait the close of local connection");
        tryLogCurrentException(exc_log, __PRETTY_FUNCTION__);
    }
}

template <typename RPCContext>
void ExchangeReceiverBase<RPCContext>::handleConnectionAfterException()
{
    std::lock_guard lock(mu);
    live_connections -= connection_uncreated_num;

    // some cv may have been blocked, wake them up and recheck the condition.
    cv.notify_all();
}

template <typename RPCContext>
void ExchangeReceiverBase<RPCContext>::waitAllConnectionDone()
{
    {
        std::unique_lock lock(mu);
        auto pred = [&] {
            return live_connections == 0;
        };
        cv.wait(lock, pred);

        // The meaning of calling of connectionDone by local tunnel is to tell the receiver
        // to close channels and the local tunnel may still alive after it calls connectionDone.
        //
        // In order to ensure the destructions of local tunnels are
        // after the ExchangeReceiver, we need to wait at here.
        waitLocalConnectionDone(lock);
    }

    // `live_local_connections` needs to be protected, so the `waitLocalConnectionDone` should be protected by the lock.
    //
    // `wait` function in AsyncRequestHandler waits for the `is_close_conn_called` to be set. However,
    // `is_close_conn_called` is set in `closeConnection` which also call the `connectionDone` function with
    // the lock in ExchangeReceiver. So we shouldn't hold the lock in ExchangeReceiver when waiting for the
    // `is_close_conn_called` to be set.
    waitAsyncConnectionDone();
}

template <typename RPCContext>
void ExchangeReceiverBase<RPCContext>::waitLocalConnectionDone(std::unique_lock<std::mutex> & lock)
{
    auto pred = [&] {
        return live_local_connections == 0;
    };
    cv.wait(lock, pred);
}

template <typename RPCContext>
void ExchangeReceiverBase<RPCContext>::waitAsyncConnectionDone()
{
    for (auto & handler_ptr : async_handler_ptrs)
        handler_ptr->wait();
}

template <typename RPCContext>
void ExchangeReceiverBase<RPCContext>::cancel()
{
    if (setEndState(ExchangeReceiverState::CANCELED))
    {
        if (isReceiverForTiFlashStorage())
            rpc_context->cancelMPPTaskOnTiFlashStorageNode(exc_log);
    }
    cancelReceivedQueue();
}

template <typename RPCContext>
void ExchangeReceiverBase<RPCContext>::close()
{
    setEndState(ExchangeReceiverState::CLOSED);
    finishReceivedQueue();
}

template <typename RPCContext>
void ExchangeReceiverBase<RPCContext>::addLocalConnectionNum()
{
    std::lock_guard lock(mu);
    ++live_local_connections;
}

template <typename RPCContext>
void ExchangeReceiverBase<RPCContext>::setUpConnection()
{
    mem_tracker = current_memory_tracker ? current_memory_tracker->shared_from_this() : nullptr;
    std::vector<Request> async_requests;
    std::vector<Request> local_requests;
    bool has_remote_conn = false;

    for (size_t index = 0; index < source_num; ++index)
    {
        auto req = rpc_context->makeRequest(index);
        if (rpc_context->supportAsync(req))
        {
            async_requests.push_back(std::move(req));
            has_remote_conn = true;
        }
        else if (req.is_local)
        {
            local_requests.push_back(req);
        }
        else
        {
            setUpSyncConnection(std::move(req));
            has_remote_conn = true;
        }
    }

    setUpLocalConnections(local_requests, has_remote_conn);
    setUpAsyncConnection(std::move(async_requests));
}

template <typename RPCContext>
void ExchangeReceiverBase<RPCContext>::setUpSyncConnection(Request && req)
{
    setUpConnectionWithReadLoop(std::move(req));
}

template <typename RPCContext>
void ExchangeReceiverBase<RPCContext>::setUpAsyncConnection(std::vector<Request> && async_requests)
{
    if (async_recv_version == 1)
    {
        LOG_DEBUG(exc_log, "enable async_recv_version 1");
        if (!async_requests.empty())
        {
            auto async_conn_num = async_requests.size();
            thread_manager->schedule(true, "RecvReactor", [this, async_requests = std::move(async_requests)] {
                reactor(async_requests);
            });

            ++thread_count;
            connection_uncreated_num -= async_conn_num;
        }
    }
    else
    {
        LOG_DEBUG(exc_log, "enable async_recv_version 2");
        for (auto & request : async_requests)
            createAsyncRequestHandler(std::move(request));
    }
}

template <typename RPCContext>
void ExchangeReceiverBase<RPCContext>::createAsyncRequestHandler(Request && request)
{
    async_handler_ptrs.push_back(
        std::make_unique<AsyncRequestHandler<RPCContext>>(
            &received_message_queue,
            async_wait_rewrite_queue,
            rpc_context,
            std::move(request),
            exc_log->identifier(),
            &data_size_in_queue,
            [this](bool meet_error, const String & local_err_msg, const LoggerPtr & log) {
                this->connectionDone(meet_error, local_err_msg, log);
            }));
    --connection_uncreated_num;
}

template <typename RPCContext>
void ExchangeReceiverBase<RPCContext>::setUpLocalConnections(std::vector<Request> & requests, bool has_remote_conn)
{
    for (auto & req : requests)
    {
        if (local_tunnel_version == 1)
        {
            setUpConnectionWithReadLoop(std::move(req));
        }
        else
        {
            LOG_DEBUG(exc_log, "refined local tunnel is enabled");
            String req_info = fmt::format("local tunnel{}+{}", req.send_task_id, req.recv_task_id);
            LoggerPtr local_log = Logger::get(fmt::format("{} {}", exc_log->identifier(), req_info));

            LocalRequestHandler local_request_handler(
                [this, log = local_log](bool meet_error, const String & local_err_msg) {
                    this->connectionDone(meet_error, local_err_msg, log);
                },
                [this]() {
                    this->connectionLocalDone();
                },
                [this]() {
                    this->addLocalConnectionNum();
                },
                ReceiverChannelWriter(&received_message_queue, req_info, local_log, getDataSizeInQueue(), ReceiverMode::Local));

            rpc_context->establishMPPConnectionLocalV2(
                req,
                req.source_index,
                local_request_handler,
                has_remote_conn);
            --connection_uncreated_num;
        }
    }
}

template <typename RPCContext>
void ExchangeReceiverBase<RPCContext>::setUpConnectionWithReadLoop(Request && req)
{
    thread_manager->schedule(true, "Receiver", [this, req = std::move(req)] {
        readLoop(req);
    });

    ++thread_count;
    --connection_uncreated_num;
}


template <typename RPCContext>
void ExchangeReceiverBase<RPCContext>::reactor(const std::vector<Request> & async_requests)
{
    using AsyncHandler = AsyncRequestHandlerv1<RPCContext>;

    GET_METRIC(tiflash_thread_count, type_threads_of_receiver_reactor).Increment();
    SCOPE_EXIT({
        GET_METRIC(tiflash_thread_count, type_threads_of_receiver_reactor).Decrement();
    });

    CPUAffinityManager::getInstance().bindSelfQueryThread();

    size_t alive_async_connections = async_requests.size();
    MPMCQueue<AsyncHandler *> ready_requests(alive_async_connections * 2);

    std::vector<std::unique_ptr<AsyncHandler>> handlers;
    handlers.reserve(alive_async_connections);
    for (const auto & req : async_requests)
        handlers.emplace_back(std::make_unique<AsyncHandler>(&ready_requests, &received_message_queue, rpc_context, req, exc_log->identifier(), &data_size_in_queue));

    while (alive_async_connections > 0)
    {
        AsyncHandler * handler = nullptr;
        ready_requests.pop(handler);

        if (likely(handler != nullptr))
        {
<<<<<<< HEAD
            AsyncHandler * handler = nullptr;
            // get a request that has data to read
            if (unlikely(ready_requests.popTimeout(handler, timeout) != MPMCQueueResult::OK))
                break;

            handler->handle(); // read or push data here
=======
            handler->handle();
>>>>>>> 7bd02a86
            if (handler->finished())
            {
                --alive_async_connections;
                connectionDone(handler->meetError(), handler->getErrMsg(), handler->getLog());
            }
        }
        else
        {
            throw Exception("get a null pointer in reactor");
        }
    }
}


template <typename RPCContext>
void ExchangeReceiverBase<RPCContext>::readLoop(const Request & req)
{
    GET_METRIC(tiflash_thread_count, type_threads_of_receiver_read_loop).Increment();
    SCOPE_EXIT({
        GET_METRIC(tiflash_thread_count, type_threads_of_receiver_read_loop).Decrement();
    });

    CPUAffinityManager::getInstance().bindSelfQueryThread();
    Stopwatch watch;
    bool meet_error = false;
    String local_err_msg;
    String req_info = fmt::format("tunnel{}+{}", req.send_task_id, req.recv_task_id);
    ReceiverMode recv_mode = req.is_local ? ReceiverMode::Local : ReceiverMode::Sync;
    UInt64 waiting_task_time = 0;

    LoggerPtr log = exc_log->getChild(req_info);

    try
    {
        auto status = RPCContext::getStatusOK();
        ReceiverChannelWriter channel_writer(&received_message_queue, req_info, log, &data_size_in_queue, recv_mode);
        for (int i = 0; i < max_retry_times; ++i)
        {
            auto reader = rpc_context->makeReader(req);
            waiting_task_time = watch.elapsedMilliseconds();
            bool has_data = false;
            for (;;)
            {
                LOG_TRACE(log, "begin next ");
                TrackedMppDataPacketPtr packet = std::make_shared<TrackedMppDataPacket>(MPPDataPacketV0);
                bool success = reader->read(packet);
                if (!success)
                    break;
                has_data = true;
                if (packet->hasError())
                {
                    meet_error = true;
                    local_err_msg = fmt::format("Read error message from mpp packet: {}", packet->error());
                    break;
                }

                if (!channel_writer.write<false>(req.source_index, packet))
                {
                    meet_error = true;
                    local_err_msg = fmt::format("Push mpp packet failed. {}", getStatusString());
                    break;
                }
            }
            // if meet error, such as decode packet fails, it will not retry.
            if (meet_error)
            {
                reader->cancel(local_err_msg);
                break;
            }
            status = reader->finish();
            if (status.ok())
            {
                LOG_DEBUG(log, "finish read : {}", req.debugString());
                break;
            }
            else
            {
                bool retriable = !has_data && i + 1 < max_retry_times;
                LOG_WARNING(
                    log,
                    "EstablishMPPConnectionRequest meets rpc fail. Err code = {}, err msg = {}, retriable = {}",
                    status.error_code(),
                    status.error_message(),
                    retriable);
                // if we have received some data, we should not retry.
                if (has_data)
                    break;

                using namespace std::chrono_literals;
                std::this_thread::sleep_for(1s);
            }
        }
        if (!status.ok())
        {
            meet_error = true;
            local_err_msg = status.error_message();
        }
    }
    catch (...)
    {
        meet_error = true;
        local_err_msg = getCurrentExceptionMessage(false);
    }
    connectionDone(meet_error, local_err_msg, log);
    if (recv_mode == ReceiverMode::Local)
        LOG_INFO(log, "connection for {} cost {} ms, including {} ms to waiting task.", req_info, watch.elapsedMilliseconds(), waiting_task_time);
}

template <typename RPCContext>
DecodeDetail ExchangeReceiverBase<RPCContext>::decodeChunks(
    size_t stream_id,
    const ReceivedMessagePtr & recv_msg,
    std::queue<Block> & block_queue,
    std::unique_ptr<CHBlockChunkDecodeAndSquash> & decoder_ptr)
{
    assert(recv_msg != nullptr);
    DecodeDetail detail;

    const auto & chunks = recv_msg->getChunks(stream_id);
    if (chunks.empty())
        return detail;
    const auto & packet = recv_msg->getPacket();

    // Record total packet size even if fine grained shuffle is enabled.
    detail.packet_bytes = packet.ByteSizeLong();

    switch (auto version = packet.version(); version)
    {
    case DB::MPPDataPacketV0:
    {
        for (const auto * chunk : chunks)
        {
            auto result = decoder_ptr->decodeAndSquash(*chunk);
            if (!result)
                continue;
            detail.rows += result->rows();
            if likely (result->rows() > 0)
            {
                block_queue.push(std::move(result.value()));
            }
        }
        return detail;
    }
    case DB::MPPDataPacketV1:
    {
        for (const auto * chunk : chunks)
        {
            auto && result = decoder_ptr->decodeAndSquashV1(*chunk);
            if (!result || !result->rows())
                continue;
            detail.rows += result->rows();
            block_queue.push(std::move(*result));
        }
        return detail;
    }
    default:
    {
        RUNTIME_CHECK_MSG(false, "Unknown mpp packet version {}, please update TiFlash instance", version);
        break;
    }
    }
    return detail;
}

template <typename RPCContext>
void ExchangeReceiverBase<RPCContext>::verifyStreamId(size_t stream_id) const
{
    size_t max_stream_size = enable_fine_grained_shuffle_flag ? getFineGrainedShuffleStreamCount() : 1;
    if (unlikely(stream_id >= max_stream_size))
    {
        auto local_err_msg = fmt::format("stream_id out of range, stream_id: {}, total_channel_count: {}", stream_id, max_stream_size);
        LOG_ERROR(exc_log, local_err_msg);
        throw Exception(local_err_msg);
    }
}

template <typename RPCContext>
ReceiveStatus ExchangeReceiverBase<RPCContext>::receive(size_t stream_id, ReceivedMessagePtr & recv_msg)
{
    verifyStreamId(stream_id);
    return toReceiveStatus(received_message_queue.pop<true>(stream_id, recv_msg));
}

template <typename RPCContext>
ReceiveStatus ExchangeReceiverBase<RPCContext>::tryReceive(size_t stream_id, ReceivedMessagePtr & recv_msg)
{
    // verifyStreamId has been called in `ExchangeReceiverSourceOp`.
    return toReceiveStatus(received_message_queue.pop<false>(stream_id, recv_msg));
}

template <typename RPCContext>
ExchangeReceiverResult ExchangeReceiverBase<RPCContext>::toExchangeReceiveResult(
    size_t stream_id,
    ReceiveStatus receive_status,
    ReceivedMessagePtr & recv_msg,
    std::queue<Block> & block_queue,
    const Block & header,
    std::unique_ptr<CHBlockChunkDecodeAndSquash> & decoder_ptr)
{
    switch (receive_status)
    {
    case ReceiveStatus::ok:
    {
        assert(recv_msg != nullptr);
        if (unlikely(recv_msg->getErrorPtr() != nullptr))
            return ExchangeReceiverResult::newError(
                recv_msg->getSourceIndex(),
                recv_msg->getReqInfo(),
                recv_msg->getErrorPtr()->msg());

        ExchangeReceiverMetric::subDataSizeMetric(
            data_size_in_queue,
            recv_msg->getPacket().ByteSizeLong());
        return toDecodeResult(stream_id, block_queue, header, recv_msg, decoder_ptr);
    }
    case ReceiveStatus::eof:
        return handleUnnormalChannel(block_queue, decoder_ptr);
    case ReceiveStatus::empty:
        throw Exception("Unexpected recv status: empty");
    }
}

template <typename RPCContext>
ExchangeReceiverResult ExchangeReceiverBase<RPCContext>::nextResult(
    std::queue<Block> & block_queue,
    const Block & header,
    size_t stream_id,
    std::unique_ptr<CHBlockChunkDecodeAndSquash> & decoder_ptr)
{
    ReceivedMessagePtr recv_msg;
    auto recv_status = receive(stream_id, recv_msg);
    return toExchangeReceiveResult(
        stream_id,
        recv_status,
        recv_msg,
        block_queue,
        header,
        decoder_ptr);
}

template <typename RPCContext>
ExchangeReceiverResult ExchangeReceiverBase<RPCContext>::handleUnnormalChannel(
    std::queue<Block> & block_queue,
    std::unique_ptr<CHBlockChunkDecodeAndSquash> & decoder_ptr)
{
    std::optional<Block> last_block = decoder_ptr->flush();
    std::lock_guard lock(mu);
    if (this->state != DB::ExchangeReceiverState::NORMAL)
    {
        return DB::ExchangeReceiverResult::newError(0, DB::ExchangeReceiverBase<RPCContext>::name, DB::constructStatusString(this->state, this->err_msg));
    }
    else
    {
        /// If there are cached data in squashDecoder, then just push the block and return EOF next iteration
        if (last_block && last_block->rows() > 0)
        {
            /// Can't get correct caller_index here, use 0 instead
            auto result = ExchangeReceiverResult::newOk(nullptr, 0, "");
            result.decode_detail.packets = 0;
            result.decode_detail.rows = last_block->rows();
            block_queue.push(std::move(last_block.value()));
            return result;
        }
        else
        {
            return DB::ExchangeReceiverResult::newEOF(DB::ExchangeReceiverBase<RPCContext>::name); /// live_connections == 0, msg_channel is finished, and state is NORMAL, that is the end.
        }
    }
}

template <typename RPCContext>
ExchangeReceiverResult ExchangeReceiverBase<RPCContext>::toDecodeResult(
    size_t stream_id,
    std::queue<Block> & block_queue,
    const Block & header,
    const ReceivedMessagePtr & recv_msg,
    std::unique_ptr<CHBlockChunkDecodeAndSquash> & decoder_ptr)
{
    assert(recv_msg != nullptr);
    const auto * resp_ptr = recv_msg->getRespPtr(stream_id);
    if (resp_ptr != nullptr) /// the data of the last packet is serialized from tipb::SelectResponse including execution summaries.
    {
        auto select_resp = std::make_shared<tipb::SelectResponse>();
        if (unlikely(!select_resp->ParseFromString(*resp_ptr)))
        {
            return ExchangeReceiverResult::newError(recv_msg->getSourceIndex(), recv_msg->getReqInfo(), "decode error");
        }
        else
        {
            auto result = ExchangeReceiverResult::newOk(select_resp, recv_msg->getSourceIndex(), recv_msg->getReqInfo());
            /// If mocking TiFlash as TiDB, we should decode chunks from select_resp.
            if (unlikely(!result.resp->chunks().empty()))
            {
                assert(recv_msg->getChunks(stream_id).empty());
                // Fine grained shuffle should only be enabled when sending data to TiFlash node.
                // So all data should be encoded into MPPDataPacket.chunks.
                RUNTIME_CHECK_MSG(!enable_fine_grained_shuffle_flag, "Data should not be encoded into tipb::SelectResponse.chunks when fine grained shuffle is enabled");
                result.decode_detail = CoprocessorReader::decodeChunks(select_resp, block_queue, header, schema);
            }
            else if (!recv_msg->getChunks(stream_id).empty())
            {
                result.decode_detail = decodeChunks(stream_id, recv_msg, block_queue, decoder_ptr);
            }
            return result;
        }
    }
    else /// the non-last packets
    {
        auto result = ExchangeReceiverResult::newOk(nullptr, recv_msg->getSourceIndex(), recv_msg->getReqInfo());
        result.decode_detail = decodeChunks(stream_id, recv_msg, block_queue, decoder_ptr);
        return result;
    }
}

template <typename RPCContext>
bool ExchangeReceiverBase<RPCContext>::setEndState(ExchangeReceiverState new_state)
{
    assert(new_state == ExchangeReceiverState::CANCELED || new_state == ExchangeReceiverState::CLOSED);
    std::lock_guard lock(mu);
    if (state == ExchangeReceiverState::CANCELED || state == ExchangeReceiverState::CLOSED)
    {
        return false;
    }
    state = new_state;
    return true;
}

template <typename RPCContext>
String ExchangeReceiverBase<RPCContext>::getStatusString()
{
    std::lock_guard lock(mu);
    return constructStatusString(state, err_msg);
}

template <typename RPCContext>
void ExchangeReceiverBase<RPCContext>::connectionDone(
    bool meet_error,
    const String & local_err_msg,
    const LoggerPtr & log)
{
    Int32 copy_live_connections;
    String first_err_msg = local_err_msg;
    {
        std::lock_guard lock(mu);
        if (meet_error)
        {
            if (state == ExchangeReceiverState::NORMAL)
                state = ExchangeReceiverState::ERROR;
            if (err_msg.empty())
                err_msg = local_err_msg;
            else
                first_err_msg = err_msg;
        }

        copy_live_connections = --live_connections;
    }

    if (meet_error)
    {
        LOG_WARNING(
            log,
            "connection end. meet error: {}, err msg: {}, current alive connections: {}",
            meet_error,
            local_err_msg,
            copy_live_connections);
    }
    else
    {
        LOG_DEBUG(
            log,
            "connection end. Current alive connections: {}",
            copy_live_connections);
    }
    assert(copy_live_connections >= 0);
    if (copy_live_connections == 0)
    {
        LOG_DEBUG(log, "All threads end in ExchangeReceiver");
        cv.notify_all();
    }

    if (meet_error || copy_live_connections == 0)
    {
        auto log_level = meet_error ? Poco::Message::PRIO_WARNING : Poco::Message::PRIO_INFORMATION;
        LOG_IMPL(exc_log, log_level, "Finish receiver channels, meet error: {}, error message: {}", meet_error, first_err_msg);
        finishReceivedQueue();
    }
}

template <typename RPCContext>
void ExchangeReceiverBase<RPCContext>::connectionLocalDone()
{
    std::lock_guard lock(mu);
    --live_local_connections;
    if (live_local_connections == 0)
        cv.notify_all();
}

template <typename RPCContext>
void ExchangeReceiverBase<RPCContext>::finishReceivedQueue()
{
    received_message_queue.finish();
}

template <typename RPCContext>
void ExchangeReceiverBase<RPCContext>::cancelReceivedQueue()
{
    received_message_queue.cancel();
}

/// Explicit template instantiations - to avoid code bloat in headers.
template class ExchangeReceiverBase<GRPCReceiverContext>;

} // namespace DB<|MERGE_RESOLUTION|>--- conflicted
+++ resolved
@@ -635,16 +635,7 @@
 
         if (likely(handler != nullptr))
         {
-<<<<<<< HEAD
-            AsyncHandler * handler = nullptr;
-            // get a request that has data to read
-            if (unlikely(ready_requests.popTimeout(handler, timeout) != MPMCQueueResult::OK))
-                break;
-
-            handler->handle(); // read or push data here
-=======
             handler->handle();
->>>>>>> 7bd02a86
             if (handler->finished())
             {
                 --alive_async_connections;
