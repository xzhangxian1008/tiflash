--- conflicted
+++ resolved
@@ -47,11 +47,7 @@
 }
 
 // Update metric for tunnel's response bytes
-<<<<<<< HEAD
-void updateMetric(size_t pushed_data_size, TunnelSenderMode mode)
-=======
 void updateMetric(std::atomic<Int64> & data_size_in_queue, size_t pushed_data_size, TunnelSenderMode mode)
->>>>>>> d174e12e
 {
     switch (mode)
     {
@@ -168,14 +164,8 @@
     auto pushed_data_size = data->getPacket().ByteSizeLong();
     if (tunnel_sender->push(std::move(data)))
     {
-<<<<<<< HEAD
-        updateMetric(pushed_data_size, mode);
+        updateMetric(data_size_in_queue, pushed_data_size, mode);
         updateConnProfileInfo(pushed_data_size);
-=======
-        updateMetric(data_size_in_queue, pushed_data_size, mode);
-        connection_profile_info.bytes += pushed_data_size;
-        connection_profile_info.packets += 1;
->>>>>>> d174e12e
         return;
     }
     throw Exception(fmt::format("write to tunnel which is already closed,{}", tunnel_sender->isConsumerFinished() ? tunnel_sender->getConsumerFinishMsg() : ""));
@@ -205,7 +195,7 @@
         RUNTIME_CHECK_MSG(mode == TunnelSenderMode::SYNC_GRPC, "This should be a sync tunnel");
 
         LOG_TRACE(log, "ready to connect sync");
-        sync_tunnel_sender = std::make_shared<SyncTunnelSender>(queue_size, mem_tracker, log, tunnel_id);
+        sync_tunnel_sender = std::make_shared<SyncTunnelSender>(queue_size, mem_tracker, log, tunnel_id, &data_size_in_queue);
         sync_tunnel_sender->startSendThread(writer);
         tunnel_sender = sync_tunnel_sender;
 
@@ -225,31 +215,13 @@
         LOG_TRACE(log, "ready to connect local");
         if (is_fine_grained)
         {
-<<<<<<< HEAD
             local_tunnel_fine_grained_sender = std::make_shared<LocalTunnelSender<true>>(source_index, req_info, recv_base, log, queue_size, mem_tracker, tunnel_id);
             tunnel_sender = local_tunnel_fine_grained_sender;
-=======
-            RUNTIME_ASSERT(writer == nullptr, log);
-            local_tunnel_sender = std::make_shared<LocalTunnelSender>(queue_size, mem_tracker, log, tunnel_id, &data_size_in_queue);
-            tunnel_sender = local_tunnel_sender;
-            break;
->>>>>>> d174e12e
         }
         else
         {
-<<<<<<< HEAD
             local_tunnel_sender = std::make_shared<LocalTunnelSender<false>>(source_index, req_info, recv_base, log, queue_size, mem_tracker, tunnel_id);
             tunnel_sender = local_tunnel_sender;
-=======
-            RUNTIME_ASSERT(writer != nullptr, log, "Sync writer shouldn't be null");
-            sync_tunnel_sender = std::make_shared<SyncTunnelSender>(queue_size, mem_tracker, log, tunnel_id, &data_size_in_queue);
-            sync_tunnel_sender->startSendThread(writer);
-            tunnel_sender = sync_tunnel_sender;
-            break;
-        }
-        default:
-            RUNTIME_ASSERT(false, log, "Unsupported TunnelSenderMode in connect: {}", static_cast<Int32>(mode));
->>>>>>> d174e12e
         }
 
         status = TunnelStatus::Connected;
@@ -421,33 +393,4 @@
         sendJob(writer);
     });
 }
-<<<<<<< HEAD
-=======
-
-std::shared_ptr<DB::TrackedMppDataPacket> LocalTunnelSender::readForLocal()
-{
-    TrackedMppDataPacketPtr res;
-    auto result = send_queue.pop(res);
-    if (result == MPMCQueueResult::OK)
-    {
-        MPPTunnelMetric::subDataSizeMetric(*data_size_in_queue, res->getPacket().ByteSizeLong());
-
-        // switch tunnel's memory tracker into receiver's
-        res->switchMemTracker(current_memory_tracker);
-        return res;
-    }
-    else if (result == MPMCQueueResult::CANCELLED)
-    {
-        RUNTIME_ASSERT(!send_queue.getCancelReason().empty(), "Tunnel sender cancelled without reason");
-        if (!cancel_reason_sent)
-        {
-            cancel_reason_sent = true;
-            res = std::make_shared<TrackedMppDataPacket>(getPacketWithError(send_queue.getCancelReason()), current_memory_tracker);
-            return res;
-        }
-    }
-    consumerFinish("");
-    return nullptr;
-}
->>>>>>> d174e12e
 } // namespace DB