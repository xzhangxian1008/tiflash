--- conflicted
+++ resolved
@@ -57,13 +57,10 @@
         case NotifyType::WAIT_ON_SHARED_QUEUE_WRITE:
             GET_METRIC(tiflash_pipeline_wait_on_notify_tasks, type_wait_on_shared_queue_write).Increment(change);
             break;
-<<<<<<< HEAD
         case NotifyType::WAIT_ON_CTE:
             GET_METRIC(tiflash_pipeline_wait_on_notify_tasks, type_wait_on_cte).Increment(change);
-=======
         case NotifyType::WAIT_ON_NOTHING:
             throw Exception("task notify type should be set before register or notify");
->>>>>>> 0cc9a2a9
             break;
         }
     }
