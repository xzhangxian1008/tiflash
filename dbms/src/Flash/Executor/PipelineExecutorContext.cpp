--- conflicted
+++ resolved
@@ -189,18 +189,10 @@
 
             auto cte = dag_context->getCTESink();
             if (cte)
-<<<<<<< HEAD
-                cte->notifyCancel(getTrimmedErrMsg());
-
-            cte = dag_context->getCTESource();
-            if (cte)
-                cte->notifyCancel(getTrimmedErrMsg());
-=======
                 cte->notifyCancel<false>(getTrimmedErrMsg());
 
             for (auto & p : dag_context->getCTESource())
                 p.second->notifyCancel<false>(getTrimmedErrMsg());
->>>>>>> c6dc5fcc
 
             if (auto mpp_receiver_set = dag_context->getMPPReceiverSet(); mpp_receiver_set)
                 mpp_receiver_set->cancel();
