#include <Storages/MergeTree/MergedBlockOutputStream.h>
#include <IO/createWriteBufferFromFileBase.h>
#include <Common/escapeForFileName.h>
#include <DataTypes/DataTypeNested.h>
#include <DataTypes/DataTypeArray.h>
#include <DataTypes/DataTypeNullable.h>
#include <Columns/ColumnArray.h>
#include <Columns/ColumnNullable.h>
#include <Common/StringUtils.h>
#include <Common/typeid_cast.h>
#include <Common/MemoryTracker.h>
#include <Poco/File.h>


namespace DB
{

namespace
{

constexpr auto DATA_FILE_EXTENSION = ".bin";
constexpr auto MARKS_FILE_EXTENSION = ".mrk";

}

/// Implementation of IMergedBlockOutputStream.

IMergedBlockOutputStream::IMergedBlockOutputStream(
    MergeTreeData & storage_,
    size_t min_compress_block_size_,
    size_t max_compress_block_size_,
    CompressionSettings compression_settings_,
    size_t aio_threshold_)
    : storage(storage_),
    min_compress_block_size(min_compress_block_size_),
    max_compress_block_size(max_compress_block_size_),
    aio_threshold(aio_threshold_),
    compression_settings(compression_settings_)
{
}


void IMergedBlockOutputStream::addStream(
    const String & path,
    const String & name,
    const IDataType & type,
    size_t estimated_size,
    bool skip_offsets)
{
    IDataType::StreamCallback callback = [&] (const IDataType::SubstreamPath & substream_path)
    {
<<<<<<< HEAD
        if (skip_offsets && !substream_path.empty() && substream_path.back().type == IDataType::Substream::ArraySizes)
            return;

        String stream_name = IDataType::getFileNameForStream(name, substream_path);
=======
        /// First create the stream that handles the null map of the given column.
        const DataTypeNullable & nullable_type = static_cast<const DataTypeNullable &>(type);
        const IDataType & nested_type = *nullable_type.getNestedType();

        std::string null_map_name = name + NULL_MAP_EXTENSION;
        column_streams[null_map_name] = std::make_unique<ColumnStream>(
            escaped_column_name,
            path + escaped_column_name, NULL_MAP_EXTENSION,
            path + escaped_column_name, NULL_MARKS_FILE_EXTENSION,
            max_compress_block_size,
            compression_settings,
            estimated_size,
            aio_threshold);

        /// Then create the stream that handles the data of the given column.
        addStream(path, name, nested_type, estimated_size, level, filename, false);
    }
    else if (const DataTypeArray * type_arr = typeid_cast<const DataTypeArray *>(&type))
    {
        if (!skip_offsets)
        {
            /// For arrays, separate files are used for sizes.
            String size_name = DataTypeNested::extractNestedTableName(name)
                + ARRAY_SIZES_COLUMN_NAME_SUFFIX + toString(level);
            String escaped_size_name = escapeForFileName(DataTypeNested::extractNestedTableName(name))
                + ARRAY_SIZES_COLUMN_NAME_SUFFIX + toString(level);

            column_streams[size_name] = std::make_unique<ColumnStream>(
                escaped_size_name,
                path + escaped_size_name, DATA_FILE_EXTENSION,
                path + escaped_size_name, MARKS_FILE_EXTENSION,
                max_compress_block_size,
                compression_settings,
                estimated_size,
                aio_threshold);
        }
>>>>>>> 6c8b5e29

        if (column_streams.count(stream_name))
            return;

        column_streams[stream_name] = std::make_unique<ColumnStream>(
            stream_name,
            path + stream_name, DATA_FILE_EXTENSION,
            path + stream_name, MARKS_FILE_EXTENSION,
            max_compress_block_size,
            compression_settings,
            estimated_size,
            aio_threshold);
    };

<<<<<<< HEAD
    type.enumerateStreams(callback, {});
=======
void IMergedBlockOutputStream::writeData(
    const String & name,
    const DataTypePtr & type,
    const ColumnPtr & column,
    OffsetColumns & offset_columns,
    size_t level,
    bool skip_offsets)
{
    writeDataImpl(name, type, column, nullptr, offset_columns, level, skip_offsets);
>>>>>>> 6c8b5e29
}


void IMergedBlockOutputStream::writeData(
    const String & name,
    const DataTypePtr & type,
    const ColumnPtr & column,
    const ColumnPtr & offsets,
    OffsetColumns & offset_columns,
<<<<<<< HEAD
    bool skip_offsets)
{
    size_t size = column.size();
    size_t prev_mark = 0;
    while (prev_mark < size)
    {
        size_t limit = 0;

        /// If there is `index_offset`, then the first mark goes not immediately, but after this number of rows.
        if (prev_mark == 0 && index_offset != 0)
            limit = index_offset;
        else
        {
            limit = storage.index_granularity;

            /// Write marks.
            type.enumerateStreams([&] (const IDataType::SubstreamPath & substream_path)
            {
                if (skip_offsets && !substream_path.empty() && substream_path.back().type == IDataType::Substream::ArraySizes)
                    return;

                String stream_name = IDataType::getFileNameForStream(name, substream_path);
                ColumnStream & stream = *column_streams[stream_name];

                /// There could already be enough data to compress into the new block.
                if (stream.compressed.offset() >= min_compress_block_size)
                    stream.compressed.next();

                writeIntBinary(stream.plain_hashing.count(), stream.marks);
                writeIntBinary(stream.compressed.offset(), stream.marks);
            }, {});
        }

        IDataType::OutputStreamGetter stream_getter = [&] (const IDataType::SubstreamPath & substream_path) -> WriteBuffer *
        {
            if (skip_offsets && !substream_path.empty() && substream_path.back().type == IDataType::Substream::ArraySizes)
                return nullptr;

            String stream_name = IDataType::getFileNameForStream(name, substream_path);
            return &column_streams[stream_name]->compressed;
        };

        type.serializeBinaryBulkWithMultipleStreams(column, stream_getter, prev_mark, limit, true, {});

        /// So that instead of the marks pointing to the end of the compressed block, there were marks pointing to the beginning of the next one.
        type.enumerateStreams([&] (const IDataType::SubstreamPath & substream_path)
        {
            if (skip_offsets && !substream_path.empty() && substream_path.back().type == IDataType::Substream::ArraySizes)
                return;

            String stream_name = IDataType::getFileNameForStream(name, substream_path);
            column_streams[stream_name]->compressed.nextIfAtEnd();
        }, {});

=======
    size_t level,
    bool skip_offsets)
{
    /// NOTE: the parameter write_array_data indicates whether we call this method
    /// to write the contents of an array. This is to cope with the fact that
    /// serialization of arrays for the MergeTree engine slightly differs from
    /// what the other engines do.

    if (type->isNullable())
    {
        /// First write to the null map.
        const auto & nullable_type = static_cast<const DataTypeNullable &>(*type);
        const auto & nested_type = nullable_type.getNestedType();

        const auto & nullable_col = static_cast<const ColumnNullable &>(*column);
        const auto & nested_col = nullable_col.getNestedColumn();

        std::string filename = name + NULL_MAP_EXTENSION;
        ColumnStream & stream = *column_streams[filename];
        auto null_map_type = std::make_shared<DataTypeUInt8>();

        writeColumn(nullable_col.getNullMapColumn(), null_map_type, stream, offsets);

        /// Then write data.
        writeDataImpl(name, nested_type, nested_col, offsets, offset_columns, level, skip_offsets);
    }
    else if (auto type_arr = typeid_cast<const DataTypeArray *>(type.get()))
    {
        /// For arrays, you first need to serialize dimensions, and then values.
        String size_name = DataTypeNested::extractNestedTableName(name)
            + ARRAY_SIZES_COLUMN_NAME_SUFFIX + toString(level);

        const auto & column_array = typeid_cast<const ColumnArray &>(*column);

        ColumnPtr next_level_offsets;
        ColumnPtr lengths_column;

        auto offsets_data_type = std::make_shared<DataTypeNumber<ColumnArray::Offset_t>>();

        if (offsets)
        {
            /// Have offsets from prev level. Calculate offsets for next level.
            next_level_offsets = offsets->clone();
            const auto & array_offsets = column_array.getOffsets();
            auto & next_level_offsets_column = typeid_cast<ColumnArray::ColumnOffsets_t &>(*next_level_offsets);
            auto & next_level_offsets_data = next_level_offsets_column.getData();
            for (auto & offset : next_level_offsets_data)
                offset = offset ? array_offsets[offset - 1] : 0;

            /// Calculate lengths of arrays and write them as a new array.
            lengths_column = column_array.getLengthsColumn();
        }

        if (!skip_offsets && offset_columns.count(size_name) == 0)
        {
            offset_columns.insert(size_name);

            ColumnStream & stream = *column_streams[size_name];
            if (offsets)
                writeColumn(lengths_column, offsets_data_type, stream, offsets);
            else
                writeColumn(column, type, stream, nullptr);
        }

        writeDataImpl(name, type_arr->getNestedType(), column_array.getDataPtr(),
                      offsets ? next_level_offsets : column_array.getOffsetsColumn(),
                      offset_columns, level + 1, skip_offsets);
    }
    else
    {
        ColumnStream & stream = *column_streams[name];
        writeColumn(column, type, stream, offsets);
    }
}

void IMergedBlockOutputStream::writeColumn(
        const ColumnPtr & column,
        const DataTypePtr & type,
        IMergedBlockOutputStream::ColumnStream & stream,
        ColumnPtr offsets)
{
    std::shared_ptr<DataTypeArray> array_type_holder;
    DataTypeArray * array_type;
    ColumnPtr array_column;

    if (offsets)
    {
        array_type_holder = std::make_shared<DataTypeArray>(type);
        array_type = array_type_holder.get();
        array_column =  std::make_shared<ColumnArray>(column, offsets);
    }
    else
        array_type = typeid_cast<DataTypeArray *>(type.get());

    size_t size = offsets ? offsets->size() : column->size();
    size_t prev_mark = 0;
    while (prev_mark < size)
    {
        size_t limit = 0;

        /// If there is `index_offset`, then the first mark goes not immediately, but after this number of rows.
        if (prev_mark == 0 && index_offset != 0)
            limit = index_offset;
        else
        {
            limit = storage.index_granularity;

            /// There could already be enough data to compress into the new block.
            if (stream.compressed.offset() >= min_compress_block_size)
                stream.compressed.next();

            writeIntBinary(stream.plain_hashing.count(), stream.marks);
            writeIntBinary(stream.compressed.offset(), stream.marks);
        }

        if (offsets)
            array_type->serializeBinaryBulk(*array_column, stream.compressed, prev_mark, limit);
        else if (array_type)
            array_type->serializeOffsets(*column, stream.compressed, prev_mark, limit);
        else
            type->serializeBinaryBulk(*column, stream.compressed, prev_mark, limit);

        /// So that instead of the marks pointing to the end of the compressed block, there were marks pointing to the beginning of the next one.
        stream.compressed.nextIfAtEnd();

>>>>>>> 6c8b5e29
        prev_mark += limit;
    }
}


/// Implementation of IMergedBlockOutputStream::ColumnStream.

IMergedBlockOutputStream::ColumnStream::ColumnStream(
    const String & escaped_column_name_,
    const String & data_path,
    const std::string & data_file_extension_,
    const std::string & marks_path,
    const std::string & marks_file_extension_,
    size_t max_compress_block_size,
    CompressionSettings compression_settings,
    size_t estimated_size,
    size_t aio_threshold) :
    escaped_column_name(escaped_column_name_),
    data_file_extension{data_file_extension_},
    marks_file_extension{marks_file_extension_},
    plain_file(createWriteBufferFromFileBase(data_path + data_file_extension, estimated_size, aio_threshold, max_compress_block_size)),
    plain_hashing(*plain_file), compressed_buf(plain_hashing, compression_settings), compressed(compressed_buf),
    marks_file(marks_path + marks_file_extension, 4096, O_TRUNC | O_CREAT | O_WRONLY), marks(marks_file)
{
}

void IMergedBlockOutputStream::ColumnStream::finalize()
{
    compressed.next();
    plain_file->next();
    marks.next();
}

void IMergedBlockOutputStream::ColumnStream::sync()
{
    plain_file->sync();
    marks_file.sync();
}

void IMergedBlockOutputStream::ColumnStream::addToChecksums(MergeTreeData::DataPart::Checksums & checksums)
{
    String name = escaped_column_name;

    checksums.files[name + data_file_extension].is_compressed = true;
    checksums.files[name + data_file_extension].uncompressed_size = compressed.count();
    checksums.files[name + data_file_extension].uncompressed_hash = compressed.getHash();
    checksums.files[name + data_file_extension].file_size = plain_hashing.count();
    checksums.files[name + data_file_extension].file_hash = plain_hashing.getHash();

    checksums.files[name + marks_file_extension].file_size = marks.count();
    checksums.files[name + marks_file_extension].file_hash = marks.getHash();
}


/// Implementation of MergedBlockOutputStream.

MergedBlockOutputStream::MergedBlockOutputStream(
    MergeTreeData & storage_,
    String part_path_,
    const NamesAndTypesList & columns_list_,
    CompressionSettings compression_settings)
    : IMergedBlockOutputStream(
        storage_, storage_.context.getSettings().min_compress_block_size,
        storage_.context.getSettings().max_compress_block_size, compression_settings,
        storage_.context.getSettings().min_bytes_to_use_direct_io),
    columns_list(columns_list_), part_path(part_path_)
{
    init();
    for (const auto & it : columns_list)
        addStream(part_path, it.name, *it.type, 0, false);
}

MergedBlockOutputStream::MergedBlockOutputStream(
    MergeTreeData & storage_,
    String part_path_,
    const NamesAndTypesList & columns_list_,
    CompressionSettings compression_settings,
    const MergeTreeData::DataPart::ColumnToSize & merged_column_to_size_,
    size_t aio_threshold_)
    : IMergedBlockOutputStream(
        storage_, storage_.context.getSettings().min_compress_block_size,
        storage_.context.getSettings().max_compress_block_size, compression_settings,
        aio_threshold_),
    columns_list(columns_list_), part_path(part_path_)
{
    init();
    for (const auto & it : columns_list)
    {
        size_t estimated_size = 0;
        if (aio_threshold > 0)
        {
            auto it2 = merged_column_to_size_.find(it.name);
            if (it2 != merged_column_to_size_.end())
                estimated_size = it2->second;
        }
        addStream(part_path, it.name, *it.type, estimated_size, false);
    }
}

std::string MergedBlockOutputStream::getPartPath() const
{
    return part_path;
}

 /// If data is pre-sorted.
void MergedBlockOutputStream::write(const Block & block)
{
    writeImpl(block, nullptr);
}

/** If the data is not sorted, but we pre-calculated the permutation, after which they will be sorted.
    * This method is used to save RAM, since you do not need to keep two blocks at once - the source and the sorted.
    */
void MergedBlockOutputStream::writeWithPermutation(const Block & block, const IColumn::Permutation * permutation)
{
    writeImpl(block, permutation);
}

void MergedBlockOutputStream::writeSuffix()
{
    throw Exception("Method writeSuffix is not supported by MergedBlockOutputStream", ErrorCodes::NOT_IMPLEMENTED);
}

void MergedBlockOutputStream::writeSuffixAndFinalizePart(
        MergeTreeData::MutableDataPartPtr & new_part,
        const NamesAndTypesList * total_column_list,
        MergeTreeData::DataPart::Checksums * additional_column_checksums)
{
    if (!total_column_list)
        total_column_list = &columns_list;

    /// Finish write and get checksums.
    MergeTreeData::DataPart::Checksums checksums;

    if (additional_column_checksums)
        checksums = std::move(*additional_column_checksums);

    if (storage.merging_params.mode != MergeTreeData::MergingParams::Unsorted)
    {
        index_stream->next();
        checksums.files["primary.idx"].file_size = index_stream->count();
        checksums.files["primary.idx"].file_hash = index_stream->getHash();
        index_stream = nullptr;
    }

    for (ColumnStreams::iterator it = column_streams.begin(); it != column_streams.end(); ++it)
    {
        it->second->finalize();
        it->second->addToChecksums(checksums);
    }

    column_streams.clear();

    if (rows_count == 0)
    {
        /// A part is empty - all records are deleted.
        Poco::File(part_path).remove(true);
        return;
    }

    if (storage.format_version >= MERGE_TREE_DATA_MIN_FORMAT_VERSION_WITH_CUSTOM_PARTITIONING)
    {
        new_part->partition.store(storage, part_path, checksums);
        new_part->minmax_idx.store(storage, part_path, checksums);

        WriteBufferFromFile count_out(part_path + "count.txt", 4096);
        HashingWriteBuffer count_out_hashing(count_out);
        writeIntText(rows_count, count_out_hashing);
        count_out_hashing.next();
        checksums.files["count.txt"].file_size = count_out_hashing.count();
        checksums.files["count.txt"].file_hash = count_out_hashing.getHash();
    }

    {
        /// Write a file with a description of columns.
        WriteBufferFromFile out(part_path + "columns.txt", 4096);
        total_column_list->writeText(out);
    }

    {
        /// Write file with checksums.
        WriteBufferFromFile out(part_path + "checksums.txt", 4096);
        checksums.write(out);
    }

    new_part->rows_count = rows_count;
    new_part->marks_count = marks_count;
    new_part->modification_time = time(nullptr);
    new_part->columns = *total_column_list;
    new_part->index.swap(index_columns);
    new_part->checksums = checksums;
    new_part->size_in_bytes = MergeTreeData::DataPart::calcTotalSize(new_part->getFullPath());
}

void MergedBlockOutputStream::init()
{
    Poco::File(part_path).createDirectories();

    if (storage.merging_params.mode != MergeTreeData::MergingParams::Unsorted)
    {
        index_file_stream = std::make_unique<WriteBufferFromFile>(
            part_path + "primary.idx", DBMS_DEFAULT_BUFFER_SIZE, O_TRUNC | O_CREAT | O_WRONLY);
        index_stream = std::make_unique<HashingWriteBuffer>(*index_file_stream);
    }
}


void MergedBlockOutputStream::writeImpl(const Block & block, const IColumn::Permutation * permutation)
{
    block.checkNumberOfRows();
    size_t rows = block.rows();

    /// The set of written offset columns so that you do not write shared offsets of nested structures columns several times
    OffsetColumns offset_columns;

    auto sort_description = storage.getSortDescription();

    /// Here we will add the columns related to the Primary Key, then write the index.
    std::vector<ColumnWithTypeAndName> primary_columns(sort_description.size());
    std::map<String, size_t> primary_columns_name_to_position;

    for (size_t i = 0, size = sort_description.size(); i < size; ++i)
    {
        const auto & descr = sort_description[i];

        String name = !descr.column_name.empty()
            ? descr.column_name
            : block.safeGetByPosition(descr.column_number).name;

        if (!primary_columns_name_to_position.emplace(name, i).second)
            throw Exception("Primary key contains duplicate columns", ErrorCodes::BAD_ARGUMENTS);

        primary_columns[i] = !descr.column_name.empty()
            ? block.getByName(descr.column_name)
            : block.safeGetByPosition(descr.column_number);

        /// Reorder primary key columns in advance and add them to `primary_columns`.
        if (permutation)
            primary_columns[i].column = primary_columns[i].column->permute(*permutation, 0);
    }

    if (index_columns.empty())
    {
        index_columns.resize(sort_description.size());
        for (size_t i = 0, size = sort_description.size(); i < size; ++i)
            index_columns[i] = primary_columns[i].column->cloneEmpty();
    }

    /// Now write the data.
    for (const auto & it : columns_list)
    {
        const ColumnWithTypeAndName & column = block.getByName(it.name);

        if (permutation)
        {
            auto primary_column_it = primary_columns_name_to_position.find(it.name);
            if (primary_columns_name_to_position.end() != primary_column_it)
            {
<<<<<<< HEAD
                writeData(column.name, *column.type, *primary_columns[primary_column_it->second].column, offset_columns, false);
=======
                writeData(column.name, column.type, primary_columns[primary_column_it->second].column, offset_columns, 0, false);
>>>>>>> 6c8b5e29
            }
            else
            {
                /// We rearrange the columns that are not included in the primary key here; Then the result is released - to save RAM.
                ColumnPtr permutted_column = column.column->permute(*permutation, 0);
<<<<<<< HEAD
                writeData(column.name, *column.type, *permutted_column, offset_columns, false);
=======
                writeData(column.name, column.type, permutted_column, offset_columns, 0, false);
>>>>>>> 6c8b5e29
            }
        }
        else
        {
<<<<<<< HEAD
            writeData(column.name, *column.type, *column.column, offset_columns, false);
=======
            writeData(column.name, column.type, column.column, offset_columns, 0, false);
>>>>>>> 6c8b5e29
        }
    }

    rows_count += rows;

    {
        /** While filling index (index_columns), disable memory tracker.
          * Because memory is allocated here (maybe in context of INSERT query),
          *  but then freed in completely different place (while merging parts), where query memory_tracker is not available.
          * And otherwise it will look like excessively growing memory consumption in context of query.
          *  (observed in long INSERT SELECTs)
          */
        TemporarilyDisableMemoryTracker temporarily_disable_memory_tracker;

        /// Write index. The index contains Primary Key value for each `index_granularity` row.
        for (size_t i = index_offset; i < rows; i += storage.index_granularity)
        {
            if (storage.merging_params.mode != MergeTreeData::MergingParams::Unsorted)
            {
                for (size_t j = 0, size = primary_columns.size(); j < size; ++j)
                {
                    const IColumn & primary_column = *primary_columns[j].column.get();
                    index_columns[j]->insertFrom(primary_column, i);
                    primary_columns[j].type->serializeBinary(primary_column, i, *index_stream);
                }
            }

            ++marks_count;
        }
    }

    size_t written_for_last_mark = (storage.index_granularity - index_offset + rows) % storage.index_granularity;
    index_offset = (storage.index_granularity - written_for_last_mark) % storage.index_granularity;
}


/// Implementation of MergedColumnOnlyOutputStream.

MergedColumnOnlyOutputStream::MergedColumnOnlyOutputStream(
    MergeTreeData & storage_, String part_path_, bool sync_, CompressionSettings compression_settings, bool skip_offsets_)
    : IMergedBlockOutputStream(
        storage_, storage_.context.getSettings().min_compress_block_size,
        storage_.context.getSettings().max_compress_block_size, compression_settings,
        storage_.context.getSettings().min_bytes_to_use_direct_io),
    part_path(part_path_), sync(sync_), skip_offsets(skip_offsets_)
{
}

void MergedColumnOnlyOutputStream::write(const Block & block)
{
    if (!initialized)
    {
        column_streams.clear();
        for (size_t i = 0; i < block.columns(); ++i)
        {
            addStream(part_path, block.safeGetByPosition(i).name,
                *block.safeGetByPosition(i).type, 0, skip_offsets);
        }
        initialized = true;
    }

    size_t rows = block.rows();

    OffsetColumns offset_columns;
    for (size_t i = 0; i < block.columns(); ++i)
    {
        const ColumnWithTypeAndName & column = block.safeGetByPosition(i);
<<<<<<< HEAD
        writeData(column.name, *column.type, *column.column, offset_columns, skip_offsets);
=======
        writeData(column.name, column.type, column.column, offset_columns, 0, skip_offsets);
>>>>>>> 6c8b5e29
    }

    size_t written_for_last_mark = (storage.index_granularity - index_offset + rows) % storage.index_granularity;
    index_offset = (storage.index_granularity - written_for_last_mark) % storage.index_granularity;
}

void MergedColumnOnlyOutputStream::writeSuffix()
{
    throw Exception("Method writeSuffix is not supported by MergedColumnOnlyOutputStream", ErrorCodes::NOT_IMPLEMENTED);
}

MergeTreeData::DataPart::Checksums MergedColumnOnlyOutputStream::writeSuffixAndGetChecksums()
{
    MergeTreeData::DataPart::Checksums checksums;

    for (auto & column_stream : column_streams)
    {
        column_stream.second->finalize();
        if (sync)
            column_stream.second->sync();

        column_stream.second->addToChecksums(checksums);
    }

    column_streams.clear();
    initialized = false;

    return checksums;
}

}<|MERGE_RESOLUTION|>--- conflicted
+++ resolved
@@ -49,49 +49,10 @@
 {
     IDataType::StreamCallback callback = [&] (const IDataType::SubstreamPath & substream_path)
     {
-<<<<<<< HEAD
         if (skip_offsets && !substream_path.empty() && substream_path.back().type == IDataType::Substream::ArraySizes)
             return;
 
         String stream_name = IDataType::getFileNameForStream(name, substream_path);
-=======
-        /// First create the stream that handles the null map of the given column.
-        const DataTypeNullable & nullable_type = static_cast<const DataTypeNullable &>(type);
-        const IDataType & nested_type = *nullable_type.getNestedType();
-
-        std::string null_map_name = name + NULL_MAP_EXTENSION;
-        column_streams[null_map_name] = std::make_unique<ColumnStream>(
-            escaped_column_name,
-            path + escaped_column_name, NULL_MAP_EXTENSION,
-            path + escaped_column_name, NULL_MARKS_FILE_EXTENSION,
-            max_compress_block_size,
-            compression_settings,
-            estimated_size,
-            aio_threshold);
-
-        /// Then create the stream that handles the data of the given column.
-        addStream(path, name, nested_type, estimated_size, level, filename, false);
-    }
-    else if (const DataTypeArray * type_arr = typeid_cast<const DataTypeArray *>(&type))
-    {
-        if (!skip_offsets)
-        {
-            /// For arrays, separate files are used for sizes.
-            String size_name = DataTypeNested::extractNestedTableName(name)
-                + ARRAY_SIZES_COLUMN_NAME_SUFFIX + toString(level);
-            String escaped_size_name = escapeForFileName(DataTypeNested::extractNestedTableName(name))
-                + ARRAY_SIZES_COLUMN_NAME_SUFFIX + toString(level);
-
-            column_streams[size_name] = std::make_unique<ColumnStream>(
-                escaped_size_name,
-                path + escaped_size_name, DATA_FILE_EXTENSION,
-                path + escaped_size_name, MARKS_FILE_EXTENSION,
-                max_compress_block_size,
-                compression_settings,
-                estimated_size,
-                aio_threshold);
-        }
->>>>>>> 6c8b5e29
 
         if (column_streams.count(stream_name))
             return;
@@ -106,29 +67,15 @@
             aio_threshold);
     };
 
-<<<<<<< HEAD
     type.enumerateStreams(callback, {});
-=======
+}
+
+
 void IMergedBlockOutputStream::writeData(
     const String & name,
-    const DataTypePtr & type,
-    const ColumnPtr & column,
+    const IDataType & type,
+    const IColumn & column,
     OffsetColumns & offset_columns,
-    size_t level,
-    bool skip_offsets)
-{
-    writeDataImpl(name, type, column, nullptr, offset_columns, level, skip_offsets);
->>>>>>> 6c8b5e29
-}
-
-
-void IMergedBlockOutputStream::writeData(
-    const String & name,
-    const DataTypePtr & type,
-    const ColumnPtr & column,
-    const ColumnPtr & offsets,
-    OffsetColumns & offset_columns,
-<<<<<<< HEAD
     bool skip_offsets)
 {
     size_t size = column.size();
@@ -183,133 +130,6 @@
             column_streams[stream_name]->compressed.nextIfAtEnd();
         }, {});
 
-=======
-    size_t level,
-    bool skip_offsets)
-{
-    /// NOTE: the parameter write_array_data indicates whether we call this method
-    /// to write the contents of an array. This is to cope with the fact that
-    /// serialization of arrays for the MergeTree engine slightly differs from
-    /// what the other engines do.
-
-    if (type->isNullable())
-    {
-        /// First write to the null map.
-        const auto & nullable_type = static_cast<const DataTypeNullable &>(*type);
-        const auto & nested_type = nullable_type.getNestedType();
-
-        const auto & nullable_col = static_cast<const ColumnNullable &>(*column);
-        const auto & nested_col = nullable_col.getNestedColumn();
-
-        std::string filename = name + NULL_MAP_EXTENSION;
-        ColumnStream & stream = *column_streams[filename];
-        auto null_map_type = std::make_shared<DataTypeUInt8>();
-
-        writeColumn(nullable_col.getNullMapColumn(), null_map_type, stream, offsets);
-
-        /// Then write data.
-        writeDataImpl(name, nested_type, nested_col, offsets, offset_columns, level, skip_offsets);
-    }
-    else if (auto type_arr = typeid_cast<const DataTypeArray *>(type.get()))
-    {
-        /// For arrays, you first need to serialize dimensions, and then values.
-        String size_name = DataTypeNested::extractNestedTableName(name)
-            + ARRAY_SIZES_COLUMN_NAME_SUFFIX + toString(level);
-
-        const auto & column_array = typeid_cast<const ColumnArray &>(*column);
-
-        ColumnPtr next_level_offsets;
-        ColumnPtr lengths_column;
-
-        auto offsets_data_type = std::make_shared<DataTypeNumber<ColumnArray::Offset_t>>();
-
-        if (offsets)
-        {
-            /// Have offsets from prev level. Calculate offsets for next level.
-            next_level_offsets = offsets->clone();
-            const auto & array_offsets = column_array.getOffsets();
-            auto & next_level_offsets_column = typeid_cast<ColumnArray::ColumnOffsets_t &>(*next_level_offsets);
-            auto & next_level_offsets_data = next_level_offsets_column.getData();
-            for (auto & offset : next_level_offsets_data)
-                offset = offset ? array_offsets[offset - 1] : 0;
-
-            /// Calculate lengths of arrays and write them as a new array.
-            lengths_column = column_array.getLengthsColumn();
-        }
-
-        if (!skip_offsets && offset_columns.count(size_name) == 0)
-        {
-            offset_columns.insert(size_name);
-
-            ColumnStream & stream = *column_streams[size_name];
-            if (offsets)
-                writeColumn(lengths_column, offsets_data_type, stream, offsets);
-            else
-                writeColumn(column, type, stream, nullptr);
-        }
-
-        writeDataImpl(name, type_arr->getNestedType(), column_array.getDataPtr(),
-                      offsets ? next_level_offsets : column_array.getOffsetsColumn(),
-                      offset_columns, level + 1, skip_offsets);
-    }
-    else
-    {
-        ColumnStream & stream = *column_streams[name];
-        writeColumn(column, type, stream, offsets);
-    }
-}
-
-void IMergedBlockOutputStream::writeColumn(
-        const ColumnPtr & column,
-        const DataTypePtr & type,
-        IMergedBlockOutputStream::ColumnStream & stream,
-        ColumnPtr offsets)
-{
-    std::shared_ptr<DataTypeArray> array_type_holder;
-    DataTypeArray * array_type;
-    ColumnPtr array_column;
-
-    if (offsets)
-    {
-        array_type_holder = std::make_shared<DataTypeArray>(type);
-        array_type = array_type_holder.get();
-        array_column =  std::make_shared<ColumnArray>(column, offsets);
-    }
-    else
-        array_type = typeid_cast<DataTypeArray *>(type.get());
-
-    size_t size = offsets ? offsets->size() : column->size();
-    size_t prev_mark = 0;
-    while (prev_mark < size)
-    {
-        size_t limit = 0;
-
-        /// If there is `index_offset`, then the first mark goes not immediately, but after this number of rows.
-        if (prev_mark == 0 && index_offset != 0)
-            limit = index_offset;
-        else
-        {
-            limit = storage.index_granularity;
-
-            /// There could already be enough data to compress into the new block.
-            if (stream.compressed.offset() >= min_compress_block_size)
-                stream.compressed.next();
-
-            writeIntBinary(stream.plain_hashing.count(), stream.marks);
-            writeIntBinary(stream.compressed.offset(), stream.marks);
-        }
-
-        if (offsets)
-            array_type->serializeBinaryBulk(*array_column, stream.compressed, prev_mark, limit);
-        else if (array_type)
-            array_type->serializeOffsets(*column, stream.compressed, prev_mark, limit);
-        else
-            type->serializeBinaryBulk(*column, stream.compressed, prev_mark, limit);
-
-        /// So that instead of the marks pointing to the end of the compressed block, there were marks pointing to the beginning of the next one.
-        stream.compressed.nextIfAtEnd();
-
->>>>>>> 6c8b5e29
         prev_mark += limit;
     }
 }
@@ -568,30 +388,18 @@
             auto primary_column_it = primary_columns_name_to_position.find(it.name);
             if (primary_columns_name_to_position.end() != primary_column_it)
             {
-<<<<<<< HEAD
                 writeData(column.name, *column.type, *primary_columns[primary_column_it->second].column, offset_columns, false);
-=======
-                writeData(column.name, column.type, primary_columns[primary_column_it->second].column, offset_columns, 0, false);
->>>>>>> 6c8b5e29
             }
             else
             {
                 /// We rearrange the columns that are not included in the primary key here; Then the result is released - to save RAM.
                 ColumnPtr permutted_column = column.column->permute(*permutation, 0);
-<<<<<<< HEAD
                 writeData(column.name, *column.type, *permutted_column, offset_columns, false);
-=======
-                writeData(column.name, column.type, permutted_column, offset_columns, 0, false);
->>>>>>> 6c8b5e29
             }
         }
         else
         {
-<<<<<<< HEAD
             writeData(column.name, *column.type, *column.column, offset_columns, false);
-=======
-            writeData(column.name, column.type, column.column, offset_columns, 0, false);
->>>>>>> 6c8b5e29
         }
     }
 
@@ -659,11 +467,7 @@
     for (size_t i = 0; i < block.columns(); ++i)
     {
         const ColumnWithTypeAndName & column = block.safeGetByPosition(i);
-<<<<<<< HEAD
         writeData(column.name, *column.type, *column.column, offset_columns, skip_offsets);
-=======
-        writeData(column.name, column.type, column.column, offset_columns, 0, skip_offsets);
->>>>>>> 6c8b5e29
     }
 
     size_t written_for_last_mark = (storage.index_granularity - index_offset + rows) % storage.index_granularity;
