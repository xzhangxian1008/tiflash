// Copyright 2023 PingCAP, Inc.
//
// Licensed under the Apache License, Version 2.0 (the "License");
// you may not use this file except in compliance with the License.
// You may obtain a copy of the License at
//
//     http://www.apache.org/licenses/LICENSE-2.0
//
// Unless required by applicable law or agreed to in writing, software
// distributed under the License is distributed on an "AS IS" BASIS,
// WITHOUT WARRANTIES OR CONDITIONS OF ANY KIND, either express or implied.
// See the License for the specific language governing permissions and
// limitations under the License.

#pragma once

#include <Common/Exception.h>
#include <Common/ProcessCollector_fwd.h>
#include <Common/TiFlashBuildInfo.h>
#include <Common/nocopyable.h>
#include <common/types.h>
#include <prometheus/counter.h>
#include <prometheus/exposer.h>
#include <prometheus/gateway.h>
#include <prometheus/gauge.h>
#include <prometheus/histogram.h>
#include <prometheus/registry.h>

#include <cassert>
#include <ext/scope_guard.h>
#include <mutex>
#include <shared_mutex>

namespace DB
{
constexpr size_t RAFT_REGION_BIG_WRITE_THRES = 2 * 1024;
constexpr size_t RAFT_REGION_BIG_WRITE_MAX = 4 * 1024 * 1024; // raft-entry-max-size = 8MiB
static_assert(RAFT_REGION_BIG_WRITE_THRES * 4 < RAFT_REGION_BIG_WRITE_MAX, "Invalid RAFT_REGION_BIG_WRITE_THRES");
/// Central place to define metrics across all subsystems.
/// Refer to gtest_tiflash_metrics.cpp for more sample defines.
/// Usage:
/// GET_METRIC(tiflash_coprocessor_response_bytes).Increment(1);
/// GET_METRIC(tiflash_coprocessor_request_count, type_cop).Set(1);
/// Maintenance notes:
/// 1. Use same name prefix for metrics in same subsystem (coprocessor/schema/storage/raft/etc.).
/// 2. Keep metrics with same prefix next to each other.
/// 3. Add metrics of new subsystems at tail.
/// 4. Keep it proper formatted using clang-format.
#define APPLY_FOR_METRICS(M, F)                                                                                                     \
    M(tiflash_coprocessor_request_count,                                                                                            \
      "Total number of request",                                                                                                    \
      Counter,                                                                                                                      \
      F(type_cop, {"type", "cop"}),                                                                                                 \
      F(type_cop_executing, {"type", "cop_executing"}),                                                                             \
      F(type_cop_stream, {"type", "cop_stream"}),                                                                                   \
      F(type_cop_stream_executing, {"type", "cop_stream_executing"}),                                                               \
      F(type_batch, {"type", "batch"}),                                                                                             \
      F(type_batch_executing, {"type", "batch_executing"}),                                                                         \
      F(type_dispatch_mpp_task, {"type", "dispatch_mpp_task"}),                                                                     \
      F(type_mpp_establish_conn, {"type", "mpp_establish_conn"}),                                                                   \
      F(type_cancel_mpp_task, {"type", "cancel_mpp_task"}),                                                                         \
      F(type_run_mpp_task, {"type", "run_mpp_task"}),                                                                               \
      F(type_remote_read, {"type", "remote_read"}),                                                                                 \
      F(type_remote_read_constructed, {"type", "remote_read_constructed"}),                                                         \
      F(type_remote_read_sent, {"type", "remote_read_sent"}),                                                                       \
      F(type_disagg_establish_task, {"type", "disagg_establish_task"}),                                                             \
      F(type_disagg_fetch_pages, {"type", "disagg_fetch_pages"}))                                                                   \
    M(tiflash_coprocessor_handling_request_count,                                                                                   \
      "Number of handling request",                                                                                                 \
      Gauge,                                                                                                                        \
      F(type_cop, {"type", "cop"}),                                                                                                 \
      F(type_cop_executing, {"type", "cop_executing"}),                                                                             \
      F(type_cop_stream, {"type", "cop_stream"}),                                                                                   \
      F(type_cop_stream_executing, {"type", "cop_stream_executing"}),                                                               \
      F(type_batch, {"type", "batch"}),                                                                                             \
      F(type_batch_executing, {"type", "batch_executing"}),                                                                         \
      F(type_dispatch_mpp_task, {"type", "dispatch_mpp_task"}),                                                                     \
      F(type_mpp_establish_conn, {"type", "mpp_establish_conn"}),                                                                   \
      F(type_cancel_mpp_task, {"type", "cancel_mpp_task"}),                                                                         \
      F(type_run_mpp_task, {"type", "run_mpp_task"}),                                                                               \
      F(type_remote_read, {"type", "remote_read"}),                                                                                 \
      F(type_remote_read_executing, {"type", "remote_read_executing"}),                                                             \
      F(type_disagg_establish_task, {"type", "disagg_establish_task"}),                                                             \
      F(type_disagg_fetch_pages, {"type", "disagg_fetch_pages"}))                                                                   \
    M(tiflash_coprocessor_executor_count,                                                                                           \
      "Total number of each executor",                                                                                              \
      Counter,                                                                                                                      \
      F(type_ts, {"type", "table_scan"}),                                                                                           \
      F(type_sel, {"type", "selection"}),                                                                                           \
      F(type_agg, {"type", "aggregation"}),                                                                                         \
      F(type_topn, {"type", "top_n"}),                                                                                              \
      F(type_limit, {"type", "limit"}),                                                                                             \
      F(type_join, {"type", "join"}),                                                                                               \
      F(type_exchange_sender, {"type", "exchange_sender"}),                                                                         \
      F(type_exchange_receiver, {"type", "exchange_receiver"}),                                                                     \
      F(type_projection, {"type", "projection"}),                                                                                   \
      F(type_partition_ts, {"type", "partition_table_scan"}),                                                                       \
      F(type_cte_sink, {"type", "cte_sink"}),                                                                                       \
      F(type_cte_source, {"type", "cte_source"}),                                                                                   \
      F(type_window, {"type", "window"}),                                                                                           \
      F(type_window_sort, {"type", "window_sort"}),                                                                                 \
      F(type_expand, {"type", "expand"}))                                                                                           \
    M(tiflash_memory_exceed_quota_count, "Total number of cases where memory exceeds quota", Counter)                               \
    M(tiflash_coprocessor_request_duration_seconds,                                                                                 \
      "Bucketed histogram of request duration",                                                                                     \
      Histogram,                                                                                                                    \
      F(type_cop, {{"type", "cop"}}, ExpBuckets{0.001, 2, 20}),                                                                     \
      F(type_cop_stream, {{"type", "cop_stream"}}, ExpBuckets{0.001, 2, 20}),                                                       \
      F(type_batch, {{"type", "batch"}}, ExpBuckets{0.001, 2, 20}),                                                                 \
      F(type_dispatch_mpp_task, {{"type", "dispatch_mpp_task"}}, ExpBuckets{0.001, 2, 20}),                                         \
      F(type_mpp_establish_conn, {{"type", "mpp_establish_conn"}}, ExpBuckets{0.001, 2, 20}),                                       \
      F(type_cancel_mpp_task, {{"type", "cancel_mpp_task"}}, ExpBuckets{0.001, 2, 20}),                                             \
      F(type_run_mpp_task, {{"type", "run_mpp_task"}}, ExpBuckets{0.001, 2, 20}),                                                   \
      F(type_disagg_establish_task, {{"type", "disagg_establish_task"}}, ExpBuckets{0.001, 2, 20}),                                 \
      F(type_disagg_fetch_pages, {{"type", "type_disagg_fetch_pages"}}, ExpBuckets{0.001, 2, 20}))                                  \
    M(tiflash_coprocessor_request_memory_usage,                                                                                     \
      "Bucketed histogram of request memory usage",                                                                                 \
      Histogram,                                                                                                                    \
      F(type_cop, {{"type", "cop"}}, ExpBuckets{1024 * 1024, 2, 16}),                                                               \
      F(type_cop_stream, {{"type", "cop_stream"}}, ExpBuckets{1024 * 1024, 2, 16}),                                                 \
      F(type_batch, {{"type", "batch"}}, ExpBuckets{1024 * 1024, 2, 20}),                                                           \
      F(type_run_mpp_task, {{"type", "run_mpp_task"}}, ExpBuckets{1024 * 1024, 2, 20}),                                             \
      F(type_run_mpp_query, {{"type", "run_mpp_query"}}, ExpBuckets{1024 * 1024, 2, 20}))                                           \
    M(tiflash_coprocessor_request_error,                                                                                            \
      "Total number of request error",                                                                                              \
      Counter,                                                                                                                      \
      F(reason_meet_lock, {"reason", "meet_lock"}),                                                                                 \
      F(reason_region_not_found, {"reason", "region_not_found"}),                                                                   \
      F(reason_epoch_not_match, {"reason", "epoch_not_match"}),                                                                     \
      F(reason_kv_client_error, {"reason", "kv_client_error"}),                                                                     \
      F(reason_internal_error, {"reason", "internal_error"}),                                                                       \
      F(reason_other_error, {"reason", "other_error"}))                                                                             \
    M(tiflash_coprocessor_request_handle_seconds,                                                                                   \
      "Bucketed histogram of request handle duration",                                                                              \
      Histogram,                                                                                                                    \
      F(type_cop, {{"type", "cop"}}, ExpBuckets{0.001, 2, 20}),                                                                     \
      F(type_cop_stream, {{"type", "cop_stream"}}, ExpBuckets{0.001, 2, 20}),                                                       \
      F(type_batch, {{"type", "batch"}}, ExpBuckets{0.001, 2, 20}))                                                                 \
    M(tiflash_coprocessor_response_bytes,                                                                                           \
      "Total bytes of response body",                                                                                               \
      Counter,                                                                                                                      \
      F(type_cop, {{"type", "cop"}}),                                                                                               \
      F(type_cop_stream, {{"type", "cop_stream"}}),                                                                                 \
      F(type_batch_cop, {{"type", "batch_cop"}}),                                                                                   \
      F(type_dispatch_mpp_task, {{"type", "dispatch_mpp_task"}}),                                                                   \
      F(type_mpp_establish_conn, {{"type", "mpp_tunnel"}}),                                                                         \
      F(type_mpp_establish_conn_local, {{"type", "mpp_tunnel_local"}}),                                                             \
      F(type_cancel_mpp_task, {{"type", "cancel_mpp_task"}}),                                                                       \
      F(type_disagg_establish_task, {{"type", "type_disagg_establish_task"}}))                                                      \
    M(tiflash_exchange_data_bytes,                                                                                                  \
      "Total bytes sent by exchange operators",                                                                                     \
      Counter,                                                                                                                      \
      F(type_hash_original, {"type", "hash_original"}),                                                                             \
      F(type_hash_none_compression_remote, {"type", "hash_none_compression_remote"}),                                               \
      F(type_hash_none_compression_local, {"type", "hash_none_compression_local"}),                                                 \
      F(type_hash_lz4_compression, {"type", "hash_lz4_compression"}),                                                               \
      F(type_hash_zstd_compression, {"type", "hash_zstd_compression"}),                                                             \
      F(type_broadcast_original, {"type", "broadcast_original"}),                                                                   \
      F(type_broadcast_none_compression_local, {"type", "broadcast_none_compression_local"}),                                       \
      F(type_broadcast_none_compression_remote, {"type", "broadcast_none_compression_remote"}),                                     \
      F(type_broadcast_lz4_compression, {"type", "broadcast_lz4_compression"}),                                                     \
      F(type_broadcast_zstd_compression, {"type", "broadcast_zstd_compression"}),                                                   \
      F(type_passthrough_original, {"type", "passthrough_original"}),                                                               \
      F(type_passthrough_none_compression_local, {"type", "passthrough_none_compression_local"}),                                   \
      F(type_passthrough_none_compression_remote, {"type", "passthrough_none_compression_remote"}),                                 \
      F(type_passthrough_lz4_compression, {"type", "passthrough_lz4_compression"}),                                                 \
      F(type_passthrough_zstd_compression, {"type", "passthrough_zstd_compression"}))                                               \
    M(tiflash_sync_schema_applying, "Whether the schema is applying or not (holding lock)", Gauge)                                  \
    M(tiflash_schema_trigger_count,                                                                                                 \
      "Total number of each kinds of schema sync trigger",                                                                          \
      Counter,                                                                                                                      \
      F(type_timer, {"type", "timer"}),                                                                                             \
      F(type_raft_decode, {"type", "raft_decode"}),                                                                                 \
      F(type_cop_read, {"type", "cop_read"}),                                                                                       \
      F(type_sync_table_schema, {"type", "sync_table_schema"}))                                                                     \
    M(tiflash_schema_internal_ddl_count,                                                                                            \
      "Total number of each kinds of internal ddl operations",                                                                      \
      Counter,                                                                                                                      \
      F(type_create_table, {"type", "create_table"}),                                                                               \
      F(type_create_db, {"type", "create_db"}),                                                                                     \
      F(type_drop_table, {"type", "drop_table"}),                                                                                   \
      F(type_drop_db, {"type", "drop_db"}),                                                                                         \
      F(type_rename_table, {"type", "rename_table"}),                                                                               \
      F(type_modify_column, {"type", "modify_column"}),                                                                             \
      F(type_apply_partition, {"type", "apply_partition"}),                                                                         \
      F(type_exchange_partition, {"type", "exchange_partition"}))                                                                   \
    M(tiflash_schema_apply_duration_seconds,                                                                                        \
      "Bucketed histogram of ddl apply duration",                                                                                   \
      Histogram,                                                                                                                    \
      F(type_sync_schema_apply_duration, {{"type", "sync_schema_duration"}}, ExpBuckets{0.001, 2, 20}),                             \
      F(type_sync_table_schema_apply_duration, {{"type", "sync_table_schema_duration"}}, ExpBuckets{0.001, 2, 20}))                 \
    M(tiflash_raft_read_index_count, "Total number of raft read index", Counter)                                                    \
    M(tiflash_stale_read_count, "Total number of stale read", Counter)                                                              \
    M(tiflash_raft_read_index_duration_seconds,                                                                                     \
      "Bucketed histogram of raft read index duration",                                                                             \
      Histogram,                                                                                                                    \
      F(type_raft_read_index_duration, {{"type", "tmt_raft_read_index_duration"}}, ExpBuckets{0.001, 2, 20}))                       \
    M(tiflash_raft_wait_index_duration_seconds,                                                                                     \
      "Bucketed histogram of raft wait index duration",                                                                             \
      Histogram,                                                                                                                    \
      F(type_raft_wait_index_duration, {{"type", "tmt_raft_wait_index_duration"}}, ExpBuckets{0.001, 2, 20}))                       \
    M(tiflash_raft_eager_gc_duration_seconds,                                                                                       \
      "Bucketed histogram of RaftLog eager",                                                                                        \
      Histogram,                                                                                                                    \
      F(type_run, {{"type", "run"}}, ExpBuckets{0.0005, 2, 20}))                                                                    \
    M(tiflash_raft_eager_gc_count,                                                                                                  \
      "Total number processed in RaftLog eager GC",                                                                                 \
      Counter,                                                                                                                      \
      F(type_num_raft_logs, {"type", "num_raft_logs"}),                                                                             \
      F(type_num_skip_regions, {"type", "num_skip_regions"}),                                                                       \
      F(type_num_process_regions, {"type", "num_process_regions"}))                                                                 \
    M(tiflash_syncing_data_freshness,                                                                                               \
      "The freshness of tiflash data with tikv data",                                                                               \
      Histogram,                                                                                                                    \
      F(type_syncing_data_freshness, {{"type", "data_freshness"}}, ExpBuckets{0.001, 2, 20}))                                       \
    M(tiflash_memory_usage_by_class,                                                                                                \
      "TiFlash memory consumes by class",                                                                                           \
      Gauge,                                                                                                                        \
      F(type_uni_page_ids, {"type", "uni_page_ids"}),                                                                               \
      F(type_versioned_entries, {"type", "versioned_entries"}))                                                                     \
    M(tiflash_storage_read_tasks_count, "Total number of storage engine read tasks", Counter)                                       \
    M(tiflash_storage_command_count,                                                                                                \
      "Total number of storage's command, such as delete range / shutdown /startup",                                                \
      Counter,                                                                                                                      \
      F(type_delete_range, {"type", "delete_range"}),                                                                               \
      F(type_ingest, {"type", "ingest"}),                                                                                           \
      F(type_ingest_checkpoint, {"type", "ingest_check_point"}))                                                                    \
    M(tiflash_storage_subtask_count,                                                                                                \
      "Total number of storage's sub task",                                                                                         \
      Counter,                                                                                                                      \
      F(type_delta_merge_bg, {"type", "delta_merge_bg"}),                                                                           \
      F(type_delta_merge_bg_gc, {"type", "delta_merge_bg_gc"}),                                                                     \
      F(type_delta_merge_fg, {"type", "delta_merge_fg"}),                                                                           \
      F(type_delta_merge_manual, {"type", "delta_merge_manual"}),                                                                   \
      F(type_delta_compact, {"type", "delta_compact"}),                                                                             \
      F(type_delta_flush, {"type", "delta_flush"}),                                                                                 \
      F(type_seg_split_bg, {"type", "seg_split_bg"}),                                                                               \
      F(type_seg_split_fg, {"type", "seg_split_fg"}),                                                                               \
      F(type_seg_split_ingest, {"type", "seg_split_ingest"}),                                                                       \
      F(type_seg_merge_bg_gc, {"type", "seg_merge_bg_gc"}),                                                                         \
      F(type_place_index_update, {"type", "place_index_update"}))                                                                   \
    M(tiflash_storage_subtask_duration_seconds,                                                                                     \
      "Bucketed histogram of storage's sub task duration",                                                                          \
      Histogram,                                                                                                                    \
      F(type_delta_merge_bg, {{"type", "delta_merge_bg"}}, ExpBuckets{0.001, 2, 20}),                                               \
      F(type_delta_merge_bg_gc, {{"type", "delta_merge_bg_gc"}}, ExpBuckets{0.001, 2, 20}),                                         \
      F(type_delta_merge_fg, {{"type", "delta_merge_fg"}}, ExpBuckets{0.001, 2, 20}),                                               \
      F(type_delta_merge_manual, {{"type", "delta_merge_manual"}}, ExpBuckets{0.001, 2, 20}),                                       \
      F(type_delta_compact, {{"type", "delta_compact"}}, ExpBuckets{0.001, 2, 20}),                                                 \
      F(type_delta_flush, {{"type", "delta_flush"}}, ExpBuckets{0.001, 2, 20}),                                                     \
      F(type_seg_split_bg, {{"type", "seg_split_bg"}}, ExpBuckets{0.001, 2, 20}),                                                   \
      F(type_seg_split_fg, {{"type", "seg_split_fg"}}, ExpBuckets{0.001, 2, 20}),                                                   \
      F(type_seg_split_ingest, {{"type", "seg_split_ingest"}}, ExpBuckets{0.001, 2, 20}),                                           \
      F(type_seg_merge_bg_gc, {{"type", "seg_merge_bg_gc"}}, ExpBuckets{0.001, 2, 20}),                                             \
      F(type_place_index_update, {{"type", "place_index_update"}}, ExpBuckets{0.001, 2, 20}))                                       \
    M(tiflash_storage_subtask_throughput_bytes,                                                                                     \
      "Calculate the throughput of (maybe foreground) tasks of storage in bytes",                                                   \
      Counter, /**/                                                                                                                 \
      F(type_delta_flush, {"type", "delta_flush"}), /**/                                                                            \
      F(type_delta_compact, {"type", "delta_compact"}), /**/                                                                        \
      F(type_write_to_cache, {"type", "write_to_cache"}), /**/                                                                      \
      F(type_write_to_disk, {"type", "write_to_disk"})) /**/                                                                        \
    M(tiflash_storage_subtask_throughput_rows,                                                                                      \
      "Calculate the throughput of (maybe foreground) tasks of storage in rows",                                                    \
      Counter, /**/                                                                                                                 \
      F(type_delta_flush, {"type", "delta_flush"}), /**/                                                                            \
      F(type_delta_compact, {"type", "delta_compact"}), /**/                                                                        \
      F(type_write_to_cache, {"type", "write_to_cache"}), /**/                                                                      \
      F(type_write_to_disk, {"type", "write_to_disk"})) /**/                                                                        \
    M(tiflash_storage_throughput_bytes,                                                                                             \
      "Calculate the throughput of tasks of storage in bytes",                                                                      \
      Gauge, /**/                                                                                                                   \
      F(type_write, {"type", "write"}), /**/                                                                                        \
      F(type_ingest, {"type", "ingest"}), /**/                                                                                      \
      F(type_delta_merge, {"type", "delta_merge"}), /**/                                                                            \
      F(type_split, {"type", "split"}), /**/                                                                                        \
      F(type_merge, {"type", "merge"})) /**/                                                                                        \
    M(tiflash_storage_throughput_rows,                                                                                              \
      "Calculate the throughput of tasks of storage in rows",                                                                       \
      Gauge, /**/                                                                                                                   \
      F(type_write, {"type", "write"}), /**/                                                                                        \
      F(type_ingest, {"type", "ingest"}), /**/                                                                                      \
      F(type_delta_merge, {"type", "delta_merge"}), /**/                                                                            \
      F(type_split, {"type", "split"}), /**/                                                                                        \
      F(type_merge, {"type", "merge"})) /**/                                                                                        \
    M(tiflash_storage_write_stall_duration_seconds,                                                                                 \
      "The write stall duration of storage, in seconds",                                                                            \
      Histogram,                                                                                                                    \
      F(type_write, {{"type", "write"}}, ExpBuckets{0.001, 2, 20}),                                                                 \
      F(type_delta_merge_by_write, {{"type", "delta_merge_by_write"}}, ExpBuckets{0.001, 2, 20}),                                   \
      F(type_delta_merge_by_delete_range, {{"type", "delta_merge_by_delete_range"}}, ExpBuckets{0.001, 2, 20}),                     \
      F(type_flush, {{"type", "flush"}}, ExpBuckets{0.001, 2, 20}),                                                                 \
      F(type_split, {{"type", "split"}}, ExpBuckets{0.001, 2, 20}))                                                                 \
    M(tiflash_storage_page_gc_count,                                                                                                \
      "Total number of page's gc execution.",                                                                                       \
      Counter,                                                                                                                      \
      F(type_v2, {"type", "v2"}),                                                                                                   \
      F(type_v2_low, {"type", "v2_low"}),                                                                                           \
      F(type_v3, {"type", "v3"}),                                                                                                   \
      F(type_v3_mvcc_dumped, {"type", "v3_mvcc_dumped"}),                                                                           \
      F(type_v3_bs_full_gc, {"type", "v3_bs_full_gc"}))                                                                             \
    M(tiflash_storage_page_gc_duration_seconds,                                                                                     \
      "Bucketed histogram of page's gc task duration",                                                                              \
      Histogram,                                                                                                                    \
      F(type_v2, {{"type", "v2"}}, ExpBuckets{0.0005, 2, 20}),                                                                      \
      F(type_v2_data_compact, {{"type", "v2_data_compact"}}, ExpBuckets{0.0005, 2, 20}),                                            \
      F(type_v2_ver_compact,                                                                                                        \
        {{"type", "v2_ver_compact"}},                                                                                               \
        ExpBuckets{0.0005, 2, 20}), /* Below are metrics for PageStorage V3 */                                                      \
      F(type_compact_wal, {{"type", "compact_wal"}}, ExpBuckets{0.0005, 2, 20}),                                                    \
      F(type_compact_directory, {{"type", "compact_directory"}}, ExpBuckets{0.0005, 2, 20}),                                        \
      F(type_compact_spacemap, {{"type", "compact_spacemap"}}, ExpBuckets{0.0005, 2, 20}),                                          \
      F(type_fullgc_rewrite, {{"type", "fullgc_rewrite"}}, ExpBuckets{0.0005, 2, 20}),                                              \
      F(type_fullgc_commit, {{"type", "fullgc_commit"}}, ExpBuckets{0.0005, 2, 20}),                                                \
      F(type_clean_external, {{"type", "clean_external"}}, ExpBuckets{0.0005, 2, 20}),                                              \
      F(type_v3, {{"type", "v3"}}, ExpBuckets{0.0005, 2, 20}))                                                                      \
    M(tiflash_storage_page_command_count,                                                                                           \
      "Total number of PageStorage's command, such as write / read / scan / snapshot",                                              \
      Counter,                                                                                                                      \
      F(type_write, {"type", "write"}),                                                                                             \
      F(type_read, {"type", "read"}),                                                                                               \
      F(type_read_page_dir, {"type", "read_page_dir"}),                                                                             \
      F(type_read_blob, {"type", "read_blob"}),                                                                                     \
      F(type_scan, {"type", "scan"}),                                                                                               \
      F(type_snapshot, {"type", "snapshot"}))                                                                                       \
    M(tiflash_storage_page_write_batch_size,                                                                                        \
      "The size of each write batch in bytes",                                                                                      \
      Histogram,                                                                                                                    \
      F(type_v3, {{"type", "v3"}}, ExpBuckets{4 * 1024, 4, 10}))                                                                    \
    M(tiflash_storage_page_write_duration_seconds,                                                                                  \
      "The duration of each write batch",                                                                                           \
      Histogram,                                                                                                                    \
      F(type_total,                                                                                                                 \
        {{"type", "total"}},                                                                                                        \
        ExpBuckets{0.0001, 2, 20}), /* the bucket range for apply in memory is 50us ~ 120s */                                       \
      F(type_choose_stat, {{"type", "choose_stat"}}, ExpBuckets{0.00005, 1.8, 26}),                                                 \
      F(type_search_pos, {{"type", "search_pos"}}, ExpBuckets{0.00005, 1.8, 26}),                                                   \
      F(type_blob_write, {{"type", "blob_write"}}, ExpBuckets{0.00005, 1.8, 26}),                                                   \
      F(type_latch, {{"type", "latch"}}, ExpBuckets{0.00005, 1.8, 26}),                                                             \
      F(type_wait_in_group, {{"type", "wait_in_group"}}, ExpBuckets{0.00005, 1.8, 26}),                                             \
      F(type_wal, {{"type", "wal"}}, ExpBuckets{0.00005, 1.8, 26}),                                                                 \
      F(type_commit, {{"type", "commit"}}, ExpBuckets{0.00005, 1.8, 26}))                                                           \
    M(tiflash_storage_logical_throughput_bytes,                                                                                     \
      "The logical throughput of read tasks of storage in bytes",                                                                   \
      Histogram,                                                                                                                    \
      F(type_read, {{"type", "read"}}, EqualWidthBuckets{1 * 1024 * 1024, 60, 50 * 1024 * 1024}))                                   \
    M(tiflash_storage_io_limiter,                                                                                                   \
      "Storage I/O limiter metrics",                                                                                                \
      Counter,                                                                                                                      \
      F(type_fg_read_req_bytes, {"type", "fg_read_req_bytes"}),                                                                     \
      F(type_fg_read_alloc_bytes, {"type", "fg_read_alloc_bytes"}),                                                                 \
      F(type_bg_read_req_bytes, {"type", "bg_read_req_bytes"}),                                                                     \
      F(type_bg_read_alloc_bytes, {"type", "bg_read_alloc_bytes"}),                                                                 \
      F(type_fg_write_req_bytes, {"type", "fg_write_req_bytes"}),                                                                   \
      F(type_fg_write_alloc_bytes, {"type", "fg_write_alloc_bytes"}),                                                               \
      F(type_bg_write_req_bytes, {"type", "bg_write_req_bytes"}),                                                                   \
      F(type_bg_write_alloc_bytes, {"type", "bg_write_alloc_bytes"}))                                                               \
    M(tiflash_storage_io_limiter_curr,                                                                                              \
      "Current limit bytes per second of Storage I/O limiter",                                                                      \
      Gauge,                                                                                                                        \
      F(type_fg_read_bytes, {"type", "fg_read_bytes"}),                                                                             \
      F(type_bg_read_bytes, {"type", "bg_read_bytes"}),                                                                             \
      F(type_fg_write_bytes, {"type", "fg_write_bytes"}),                                                                           \
      F(type_bg_write_bytes, {"type", "bg_write_bytes"}))                                                                           \
    M(tiflash_storage_rough_set_filter_rate,                                                                                        \
      "Bucketed histogram of rough set filter rate",                                                                                \
      Histogram,                                                                                                                    \
      F(type_dtfile_pack, {{"type", "dtfile_pack"}}, EqualWidthBuckets{0, 6, 20}))                                                  \
    M(tiflash_disaggregated_object_lock_request_count,                                                                              \
      "Total number of S3 object lock/delete request",                                                                              \
      Counter,                                                                                                                      \
      F(type_lock, {"type", "lock"}),                                                                                               \
      F(type_delete, {"type", "delete"}),                                                                                           \
      F(type_owner_changed, {"type", "owner_changed"}),                                                                             \
      F(type_error, {"type", "error"}),                                                                                             \
      F(type_lock_conflict, {"type", "lock_conflict"}),                                                                             \
      F(type_delete_conflict, {"type", "delete_conflict"}),                                                                         \
      F(type_delete_risk, {"type", "delete_risk"}))                                                                                 \
    M(tiflash_disaggregated_object_lock_request_duration_seconds,                                                                   \
      "Bucketed histogram of S3 object lock/delete request duration",                                                               \
      Histogram,                                                                                                                    \
      F(type_lock, {{"type", "lock"}}, ExpBuckets{0.001, 2, 20}),                                                                   \
      F(type_delete, {{"type", "delete"}}, ExpBuckets{0.001, 2, 20}))                                                               \
    M(tiflash_disaggregated_read_tasks_count, "Total number of storage engine disaggregated read tasks", Counter)                   \
    M(tiflash_disaggregated_breakdown_duration_seconds,                                                                             \
      "",                                                                                                                           \
      Histogram,                                                                                                                    \
      F(type_rpc_establish, {{"type", "rpc_establish"}}, ExpBuckets{0.01, 2, 20}),                                                  \
      F(type_total_establish_backoff, {{"type", "total_establish_backoff"}}, ExpBuckets{0.01, 2, 20}),                              \
      F(type_resolve_lock, {{"type", "resolve_lock"}}, ExpBuckets{0.01, 2, 20}),                                                    \
      F(type_rpc_fetch_page, {{"type", "rpc_fetch_page"}}, ExpBuckets{0.01, 2, 20}),                                                \
      F(type_write_page_cache, {{"type", "write_page_cache"}}, ExpBuckets{0.01, 2, 20}),                                            \
      F(type_cache_occupy, {{"type", "cache_occupy"}}, ExpBuckets{0.01, 2, 20}),                                                    \
      F(type_worker_fetch_page, {{"type", "worker_fetch_page"}}, ExpBuckets{0.01, 2, 20}),                                          \
      F(type_worker_prepare_stream, {{"type", "worker_prepare_stream"}}, ExpBuckets{0.01, 2, 20}),                                  \
      F(type_stream_wait_next_task, {{"type", "stream_wait_next_task"}}, ExpBuckets{0.01, 2, 20}),                                  \
      F(type_stream_read, {{"type", "stream_read"}}, ExpBuckets{0.01, 2, 20}),                                                      \
      F(type_deserialize_page, {{"type", "deserialize_page"}}, ExpBuckets{0.01, 2, 20}))                                            \
    M(tiflash_disaggregated_details,                                                                                                \
      "",                                                                                                                           \
      Counter,                                                                                                                      \
      F(type_cftiny_read, {{"type", "cftiny_read"}}),                                                                               \
      F(type_cftiny_fetch, {{"type", "cftiny_fetch"}}))                                                                             \
    M(tiflash_fap_task_result,                                                                                                      \
      "",                                                                                                                           \
      Counter,                                                                                                                      \
      F(type_total, {{"type", "total"}}),                                                                                           \
      F(type_success_transform, {{"type", "success_transform"}}),                                                                   \
      F(type_failed_other, {{"type", "failed_other"}}),                                                                             \
      F(type_failed_cancel, {{"type", "failed_cancel"}}),                                                                           \
      F(type_failed_no_suitable, {{"type", "failed_no_suitable"}}),                                                                 \
      F(type_failed_no_candidate, {{"type", "failed_no_candidate"}}),                                                               \
      F(type_failed_baddata, {{"type", "failed_baddata"}}),                                                                         \
      F(type_failed_repeated, {{"type", "failed_repeated"}}),                                                                       \
      F(type_failed_build_chkpt, {{"type", "failed_build_chkpt"}}),                                                                 \
      F(type_reuse_chkpt_cache, {{"type", "reuse_chkpt_cache"}}),                                                                   \
      F(type_failed_query_state, {{"type", "failed_query_state"}}),                                                                 \
      F(type_restore, {{"type", "restore"}}),                                                                                       \
      F(type_succeed, {{"type", "succeed"}}))                                                                                       \
    M(tiflash_fap_task_state,                                                                                                       \
      "",                                                                                                                           \
      Gauge,                                                                                                                        \
      F(type_ongoing, {{"type", "ongoing"}}),                                                                                       \
      F(type_ingesting_stage, {{"type", "ingesting_stage"}}),                                                                       \
      F(type_writing_stage, {{"type", "writing_stage"}}),                                                                           \
      F(type_queueing_stage, {{"type", "queueing_stage"}}),                                                                         \
      F(type_blocking_cancel_stage, {{"type", "blocking_cancel_stage"}}),                                                           \
      F(type_selecting_stage, {{"type", "selecting_stage"}}))                                                                       \
    M(tiflash_fap_nomatch_reason,                                                                                                   \
      "",                                                                                                                           \
      Counter,                                                                                                                      \
      F(type_conf, {{"type", "conf"}}),                                                                                             \
      F(type_region_state, {{"type", "region_state"}}),                                                                             \
      F(type_no_meta, {{"type", "no_meta"}}))                                                                                       \
    M(tiflash_fap_task_duration_seconds,                                                                                            \
      "",                                                                                                                           \
      Histogram,                                                                                                                    \
      F(type_select_stage, {{"type", "select_stage"}}, ExpBucketsWithRange{0.2, 2, 120}),                                           \
      F(type_write_stage, {{"type", "write_stage"}}, ExpBucketsWithRange{0.2, 2, 120}),                                             \
      F(type_write_stage_build, {{"type", "write_stage_build"}}, ExpBucketsWithRange{0.2, 2, 120}),                                 \
      F(type_write_stage_raft, {{"type", "write_stage_raft"}}, ExpBucketsWithRange{0.2, 2, 30}),                                    \
      F(type_write_stage_wait_build, {{"type", "write_stage_wait_build"}}, ExpBucketsWithRange{0.2, 4, 120}),                       \
      F(type_write_stage_insert, {{"type", "write_stage_insert"}}, ExpBucketsWithRange{0.2, 2, 30}),                                \
      F(type_ingest_stage, {{"type", "ingest_stage"}}, ExpBucketsWithRange{0.2, 2, 30}),                                            \
      F(type_total, {{"type", "total"}}, ExpBucketsWithRange{0.2, 4, 300}),                                                         \
      F(type_queue_stage, {{"type", "queue_stage"}}, ExpBucketsWithRange{0.2, 4, 300}),                                             \
      F(type_write_stage_read_segment, {{"type", "write_stage_read_segment"}}, ExpBucketsWithRange{0.2, 4, 120}),                   \
      F(type_phase1_total, {{"type", "phase1_total"}}, ExpBucketsWithRange{0.2, 4, 300}))                                           \
    M(tiflash_raft_command_throughput,                                                                                              \
      "",                                                                                                                           \
      Histogram,                                                                                                                    \
      F(type_prehandle_snapshot, {{"type", "prehandle_snapshot"}}, ExpBuckets{128, 2, 11}))                                         \
    M(tiflash_raft_command_duration_seconds,                                                                                        \
      "Bucketed histogram of some raft command: apply snapshot and ingest SST",                                                     \
      Histogram, /* these command usually cost several seconds, increase the start bucket to 50ms */                                \
      F(type_remove_peer, {{"type", "remove_peer"}}, ExpBuckets{0.05, 2, 10}),                                                      \
      F(type_ingest_sst, {{"type", "ingest_sst"}}, ExpBuckets{0.05, 2, 10}),                                                        \
      F(type_ingest_sst_sst2dt, {{"type", "ingest_sst_sst2dt"}}, ExpBuckets{0.05, 2, 10}),                                          \
      F(type_ingest_sst_upload, {{"type", "ingest_sst_upload"}}, ExpBuckets{0.05, 2, 10}),                                          \
      F(type_apply_snapshot_predecode, {{"type", "snapshot_predecode"}}, ExpBuckets{0.05, 2, 15}),                                  \
      F(type_apply_snapshot_total, {{"type", "snapshot_total"}}, ExpBucketsWithRange{0.1, 2, 600}),                                 \
      F(type_apply_snapshot_predecode_sst2dt, {{"type", "snapshot_predecode_sst2dt"}}, ExpBuckets{0.05, 2, 15}),                    \
      F(type_apply_snapshot_predecode_parallel_wait,                                                                                \
        {{"type", "snapshot_predecode_parallel_wait"}},                                                                             \
        ExpBuckets{0.1, 2, 10}),                                                                                                    \
      F(type_apply_snapshot_predecode_upload, {{"type", "snapshot_predecode_upload"}}, ExpBuckets{0.05, 2, 10}),                    \
      F(type_apply_snapshot_flush, {{"type", "snapshot_flush"}}, ExpBuckets{0.05, 2, 10}))                                          \
    M(tiflash_raft_process_keys,                                                                                                    \
      "Total number of keys processed in some types of Raft commands",                                                              \
      Counter,                                                                                                                      \
      F(type_write_put, {"type", "write_put"}),                                                                                     \
      F(type_write_remove, {"type", "write_remove"}),                                                                               \
      F(type_lock_put, {"type", "lock_put"}),                                                                                       \
      F(type_default_put, {"type", "default_put"}),                                                                                 \
      F(type_write_del, {"type", "write_del"}),                                                                                     \
      F(type_lock_del, {"type", "lock_del"}),                                                                                       \
      F(type_pessimistic_lock_put, {"type", "pessimistic_lock_put"}),                                                               \
      F(type_lock_replaced, {"type", "lock_replaced"}),                                                                             \
      F(type_default_del, {"type", "default_del"}),                                                                                 \
      F(type_apply_snapshot, {"type", "apply_snapshot"}),                                                                           \
      F(type_apply_snapshot_default, {"type", "apply_snapshot_default"}),                                                           \
      F(type_apply_snapshot_write, {"type", "apply_snapshot_write"}),                                                               \
      F(type_large_txn_lock_put, {"type", "large_txn_lock_put"}),                                                                   \
      F(type_large_txn_lock_del, {"type", "large_txn_lock_del"}),                                                                   \
      F(type_ingest_sst, {"type", "ingest_sst"}))                                                                                   \
    M(tiflash_raft_apply_write_command_duration_seconds,                                                                            \
      "Bucketed histogram of applying write command Raft logs",                                                                     \
      Histogram,                                                                                                                    \
      F(type_write, {{"type", "write"}}, ExpBuckets{0.0005, 2, 20}),                                                                \
      F(type_admin, {{"type", "admin"}}, ExpBuckets{0.0005, 2, 20}),                                                                \
      F(type_admin_batch_split, {{"type", "admin_batch_split"}}, ExpBuckets{0.0005, 2, 20}),                                        \
      F(type_admin_prepare_merge, {{"type", "admin_prepare_merge"}}, ExpBuckets{0.0005, 2, 20}),                                    \
      F(type_admin_commit_merge, {{"type", "admin_commit_merge"}}, ExpBuckets{0.0005, 2, 20}),                                      \
      F(type_admin_change_peer, {{"type", "admin_change_peer"}}, ExpBuckets{0.0005, 2, 20}),                                        \
      F(type_flush_region, {{"type", "flush_region"}}, ExpBuckets{0.0005, 2, 20}))                                                  \
    M(tiflash_raft_upstream_latency,                                                                                                \
      "The latency that tikv sends raft log to tiflash.",                                                                           \
      Histogram,                                                                                                                    \
      F(type_write, {{"type", "write"}}, ExpBuckets{0.001, 2, 30}))                                                                 \
    M(tiflash_raft_write_data_to_storage_duration_seconds,                                                                          \
      "Bucketed histogram of writting region into storage layer",                                                                   \
      Histogram,                                                                                                                    \
      F(type_decode, {{"type", "decode"}}, ExpBuckets{0.0005, 2, 20}),                                                              \
      F(type_write, {{"type", "write"}}, ExpBuckets{0.0005, 2, 20}))                                                                \
    M(tiflash_raft_raft_log_gap_count,                                                                                              \
      "Bucketed histogram raft index gap between applied and truncated index",                                                      \
      Histogram,                                                                                                                    \
      F(type_applied_index, {{"type", "applied_index"}}, EqualWidthBuckets{0, 100, 15}),                                            \
      F(type_eager_gc_applied_index, {{"type", "eager_gc_applied_index"}}, EqualWidthBuckets{0, 100, 10}),                          \
      F(type_unhandled_fap_raft_log, {{"type", "unhandled_fap_raft_log"}}, EqualWidthBuckets{0, 25, 80}),                           \
      F(type_unflushed_applied_index, {{"type", "unflushed_applied_index"}}, EqualWidthBuckets{0, 100, 15}))                        \
    M(tiflash_raft_raft_events_count,                                                                                               \
      "Raft event counter",                                                                                                         \
      Counter,                                                                                                                      \
      F(type_pre_exec_compact, {{"type", "pre_exec_compact"}}),                                                                     \
      F(type_flush_apply_snapshot, {{"type", "flush_apply_snapshot"}}),                                                             \
      F(type_flush_ingest_sst, {{"type", "flush_ingest_sst"}}),                                                                     \
      F(type_flush_useless_admin, {{"type", "flush_useless_admin"}}),                                                               \
      F(type_flush_useful_admin, {{"type", "flush_useful_admin"}}),                                                                 \
      F(type_flush_passive, {{"type", "flush_passive"}}),                                                                           \
      F(type_flush_proactive, {{"type", "flush_proactive"}}),                                                                       \
      F(type_flush_log_gap, {{"type", "flush_log_gap"}}),                                                                           \
      F(type_flush_size, {{"type", "flush_size"}}),                                                                                 \
      F(type_flush_rowcount, {{"type", "flush_rowcount"}}),                                                                         \
      F(type_prehandle, {{"type", "prehandle"}}),                                                                                   \
      F(type_flush_eager_gc, {{"type", "flush_eager_gc"}}))                                                                         \
    M(tiflash_raft_raft_frequent_events_count,                                                                                      \
      "Raft frequent event counter",                                                                                                \
      Counter,                                                                                                                      \
      F(type_write_commit, {{"type", "write_commit"}}),                                                                             \
      F(type_write, {{"type", "write"}}))                                                                                           \
    M(tiflash_raft_region_flush_bytes,                                                                                              \
      "Bucketed histogram of region flushed bytes",                                                                                 \
      Histogram,                                                                                                                    \
      F(type_flushed, {{"type", "flushed"}}, ExpBucketsWithRange{32, 4, 32 * 1024 * 1024}),                                         \
      F(type_unflushed, {{"type", "unflushed"}}, ExpBucketsWithRange{32, 4, 32 * 1024 * 1024}))                                     \
    M(tiflash_raft_entry_size,                                                                                                      \
      "Bucketed histogram entry size",                                                                                              \
      Histogram,                                                                                                                    \
      F(type_normal, {{"type", "normal"}}, ExpBuckets{1, 2, 13}))                                                                   \
    M(tiflash_raft_ongoing_snapshot_total_bytes,                                                                                    \
      "Ongoing snapshot total size",                                                                                                \
      Gauge,                                                                                                                        \
      F(type_raft_snapshot, {{"type", "raft_snapshot"}}),                                                                           \
      F(type_dt_on_disk, {{"type", "dt_on_disk"}}),                                                                                 \
      F(type_dt_total, {{"type", "dt_total"}}))                                                                                     \
    M(tiflash_raft_throughput_bytes,                                                                                                \
      "Raft handled bytes in global",                                                                                               \
      Counter,                                                                                                                      \
      F(type_write, {{"type", "write"}}),                                                                                           \
      F(type_snapshot_committed, {{"type", "snapshot_committed"}}),                                                                 \
      F(type_write_committed, {{"type", "write_committed"}}))                                                                       \
    M(tiflash_raft_write_flow_bytes,                                                                                                \
      "Bucketed histogram of bytes for each write",                                                                                 \
      Histogram,                                                                                                                    \
      F(type_ingest_uncommitted, {{"type", "ingest_uncommitted"}}, ExpBucketsWithRange{16, 4, 64 * 1024}),                          \
      F(type_snapshot_uncommitted, {{"type", "snapshot_uncommitted"}}, ExpBucketsWithRange{16, 4, 1024 * 1024}),                    \
      F(type_write_committed, {{"type", "write_committed"}}, ExpBucketsWithRange{16, 2, 1024 * 1024}),                              \
      F(type_big_write_to_region,                                                                                                   \
        {{"type", "big_write_to_region"}},                                                                                          \
        ExpBucketsWithRange{RAFT_REGION_BIG_WRITE_THRES, 4, RAFT_REGION_BIG_WRITE_MAX}))                                            \
    M(tiflash_raft_snapshot_total_bytes,                                                                                            \
      "Bucketed snapshot total size",                                                                                               \
      Histogram,                                                                                                                    \
      F(type_approx_raft_snapshot, {{"type", "approx_raft_snapshot"}}, ExpBuckets{1024, 2, 24})) /* 16G */                          \
    M(tiflash_raft_read_index_events_count,                                                                                         \
      "Raft read index events counter",                                                                                             \
      Counter,                                                                                                                      \
      F(type_bypass_lock, {{"type", "bypass_lock"}}),                                                                               \
      F(type_zero_read_tso, {{"type", "zero_read_tso"}}),                                                                           \
      F(type_use_histroy, {{"type", "use_histroy"}}),                                                                               \
      F(type_use_cache, {{"type", "use_cache"}}))                                                                                   \
    M(tiflash_raft_learner_read_failures_count,                                                                                     \
      "Raft learner read failure reason counter",                                                                                   \
      Counter,                                                                                                                      \
      F(type_request_error, {{"type", "request_error"}}),                                                                           \
      F(type_request_error_legacy, {{"type", "request_error_legacy"}}),                                                             \
      F(type_read_index_timeout, {{"type", "read_index_timeout"}}),                                                                 \
      F(type_not_found_tiflash, {{"type", "not_found_tiflash"}}),                                                                   \
      F(type_epoch_not_match, {{"type", "epoch_not_match"}}),                                                                       \
      F(type_not_leader, {{"type", "not_leader"}}),                                                                                 \
      F(type_not_found_tikv, {{"type", "not_found_tikv"}}),                                                                         \
      F(type_bucket_epoch_not_match, {{"type", "bucket_epoch_not_match"}}),                                                         \
      F(type_flashback, {{"type", "flashback"}}),                                                                                   \
      F(type_key_not_in_region, {{"type", "key_not_in_region"}}),                                                                   \
      F(type_tikv_server_issue, {{"type", "tikv_server_issue"}}),                                                                   \
      F(type_tikv_lock, {{"type", "tikv_lock"}}),                                                                                   \
      F(type_other, {{"type", "other"}}))                                                                                           \
    M(tiflash_raft_classes_count,                                                                                                   \
      "Raft classes counter",                                                                                                       \
      Gauge,                                                                                                                        \
      F(type_region, {{"type", "region"}}),                                                                                         \
      F(type_fully_decoded_lockcf, {{"type", "fully_decoded_lockcf"}}))                                                             \
    /* required by DBaaS */                                                                                                         \
    M(tiflash_server_info,                                                                                                          \
      "Indicate the tiflash server info, and the value is the start timestamp (s).",                                                \
      Gauge,                                                                                                                        \
      F(start_time, {"version", TiFlashBuildInfo::getReleaseVersion()}, {"hash", TiFlashBuildInfo::getGitHash()}))                  \
    M(tiflash_object_count, "Number of objects", Gauge, F(type_count_of_mpptunnel, {"type", "count_of_mpptunnel"}))                 \
    M(tiflash_establish_calldata_count,                                                                                             \
      "Number of establish calldata",                                                                                               \
      Gauge,                                                                                                                        \
      F(type_new_request_calldata, {"type", "new_request_calldata"}),                                                               \
      F(type_wait_tunnel_calldata, {"type", "wait_tunnel_calldata"}),                                                               \
      F(type_wait_write_calldata, {"type", "wait_write_calldata"}),                                                                 \
      F(type_wait_in_queue_calldata, {"type", "wait_in_queue_calldata"}),                                                           \
      F(type_wait_write_err_calldata, {"type", "wait_write_err_calldata"}),                                                         \
      F(type_finish_calldata, {"type", "finish_calldata"}))                                                                         \
    M(tiflash_thread_count,                                                                                                         \
      "Number of threads",                                                                                                          \
      Gauge,                                                                                                                        \
      F(type_max_threads_of_thdpool, {"type", "thread_pool_total_max"}),                                                            \
      F(type_active_threads_of_thdpool, {"type", "thread_pool_active"}),                                                            \
      F(type_max_active_threads_of_thdpool, {"type", "thread_pool_active_max"}),                                                    \
      F(type_total_threads_of_thdpool, {"type", "thread_pool_total"}),                                                              \
      F(type_max_threads_of_raw, {"type", "total_max"}),                                                                            \
      F(type_total_threads_of_raw, {"type", "total"}),                                                                              \
      F(type_threads_of_client_cq_pool, {"type", "rpc_client_cq_pool"}),                                                            \
      F(type_threads_of_receiver_read_loop, {"type", "rpc_receiver_read_loop"}),                                                    \
      F(type_threads_of_receiver_reactor, {"type", "rpc_receiver_reactor"}),                                                        \
      F(type_max_threads_of_establish_mpp, {"type", "rpc_establish_mpp_max"}),                                                      \
      F(type_active_threads_of_establish_mpp, {"type", "rpc_establish_mpp"}),                                                       \
      F(type_max_threads_of_dispatch_mpp, {"type", "rpc_dispatch_mpp_max"}),                                                        \
      F(type_active_threads_of_dispatch_mpp, {"type", "rpc_dispatch_mpp"}),                                                         \
      F(type_active_rpc_async_worker, {"type", "rpc_async_worker_active"}),                                                         \
      F(type_total_rpc_async_worker, {"type", "rpc_async_worker_total"}))                                                           \
    M(tiflash_task_scheduler,                                                                                                       \
      "Min-tso task scheduler",                                                                                                     \
      Gauge,                                                                                                                        \
      F(type_min_tso, {"type", "min_tso"}),                                                                                         \
      F(type_waiting_queries_count, {"type", "waiting_queries_count"}),                                                             \
      F(type_active_queries_count, {"type", "active_queries_count"}),                                                               \
      F(type_waiting_tasks_count, {"type", "waiting_tasks_count"}),                                                                 \
      F(type_active_tasks_count, {"type", "active_tasks_count"}),                                                                   \
      F(type_global_estimated_thread_usage, {"type", "global_estimated_thread_usage"}),                                             \
      F(type_estimated_thread_usage, {"type", "estimated_thread_usage"}),                                                           \
      F(type_thread_soft_limit, {"type", "thread_soft_limit"}),                                                                     \
      F(type_thread_hard_limit, {"type", "thread_hard_limit"}),                                                                     \
      F(type_hard_limit_exceeded_count, {"type", "hard_limit_exceeded_count"}),                                                     \
      F(type_group_entry_count, {"type", "group_entry_count"}))                                                                     \
    M(tiflash_task_scheduler_waiting_duration_seconds,                                                                              \
      "Bucketed histogram of task waiting for scheduling duration",                                                                 \
      Histogram,                                                                                                                    \
      F(type_task_scheduler_waiting_duration, {{"type", "task_waiting_duration"}}, ExpBuckets{0.001, 2, 20}))                       \
    M(tiflash_storage_read_thread_counter,                                                                                          \
      "The counter of storage read thread",                                                                                         \
      Counter,                                                                                                                      \
      F(type_sche_no_pool, {"type", "sche_no_pool"}),                                                                               \
      F(type_sche_no_slot, {"type", "sche_no_slot"}),                                                                               \
      F(type_sche_no_ru, {"type", "sche_no_ru"}),                                                                                   \
      F(type_sche_no_segment, {"type", "sche_no_segment"}),                                                                         \
      F(type_sche_active_segment_limit, {"type", "sche_active_segment_limit"}),                                                     \
      F(type_sche_from_cache, {"type", "sche_from_cache"}),                                                                         \
      F(type_sche_new_task, {"type", "sche_new_task"}),                                                                             \
      F(type_ru_exhausted, {"type", "ru_exhausted"}),                                                                               \
      F(type_push_block_bytes, {"type", "push_block_bytes"}),                                                                       \
      F(type_add_cache_total_bytes_limit, {"type", "add_cache_total_bytes_limit"}))                                                 \
    M(tiflash_storage_read_thread_gauge,                                                                                            \
      "The gauge of storage read thread",                                                                                           \
      Gauge,                                                                                                                        \
      F(type_merged_task, {"type", "merged_task"}))                                                                                 \
    M(tiflash_storage_read_thread_seconds,                                                                                          \
      "Bucketed histogram of read thread",                                                                                          \
      Histogram,                                                                                                                    \
      F(type_merged_task, {{"type", "merged_task"}}, ExpBuckets{0.001, 2, 20}))                                                     \
    M(tiflash_mpp_task_manager,                                                                                                     \
      "The gauge of mpp task manager",                                                                                              \
      Gauge,                                                                                                                        \
      F(type_mpp_query_count, {"type", "mpp_query_count"}))                                                                         \
    M(tiflash_mpp_task_monitor,                                                                                                     \
      "Monitor the lifecycle of MPP Task",                                                                                          \
      Gauge,                                                                                                                        \
      F(type_longest_live_time, {"type", "longest_live_time"}), )                                                                   \
    M(tiflash_exchange_queueing_data_bytes,                                                                                         \
      "Total bytes of data contained in the queue",                                                                                 \
      Gauge,                                                                                                                        \
      F(type_send, {{"type", "send_queue"}}),                                                                                       \
      F(type_receive, {{"type", "recv_queue"}}))                                                                                    \
    M(tiflash_shared_block_schemas,                                                                                                 \
      "statistics about shared block schemas of ColumnFiles",                                                                       \
      Gauge,                                                                                                                        \
      F(type_current_size, {{"type", "current_size"}}),                                                                             \
      F(type_still_used_when_evict, {{"type", "still_used_when_evict"}}),                                                           \
      F(type_miss_count, {{"type", "miss_count"}}),                                                                                 \
      F(type_hit_count, {{"type", "hit_count"}}))                                                                                   \
    M(tiflash_storage_remote_stats,                                                                                                 \
      "The file stats on remote store",                                                                                             \
      Gauge,                                                                                                                        \
      F(type_total_size, {"type", "total_size"}),                                                                                   \
      F(type_valid_size, {"type", "valid_size"}),                                                                                   \
      F(type_num_files, {"type", "num_files"}))                                                                                     \
    M(tiflash_storage_checkpoint_seconds,                                                                                           \
      "PageStorage checkpoint elapsed time",                                                                                        \
      Histogram, /* these command usually cost several seconds, increase the start bucket to 50ms */                                \
      F(type_dump_checkpoint_snapshot, {{"type", "dump_checkpoint_snapshot"}}, ExpBuckets{0.05, 2, 20}),                            \
      F(type_dump_checkpoint_data, {{"type", "dump_checkpoint_data"}}, ExpBuckets{0.05, 2, 20}),                                    \
      F(type_upload_checkpoint, {{"type", "upload_checkpoint"}}, ExpBuckets{0.05, 2, 20}),                                          \
      F(type_copy_checkpoint_info, {{"type", "copy_checkpoint_info"}}, ExpBuckets{0.05, 2, 20}))                                    \
    M(tiflash_storage_checkpoint_flow,                                                                                              \
      "The bytes flow cause by remote checkpoint",                                                                                  \
      Counter,                                                                                                                      \
      F(type_incremental, {"type", "incremental"}),                                                                                 \
      F(type_compaction, {"type", "compaction"}))                                                                                   \
    M(tiflash_storage_checkpoint_keys_by_types,                                                                                     \
      "The keys flow cause by remote checkpoint",                                                                                   \
      Counter,                                                                                                                      \
      F(type_raftengine, {"type", "raftengine"}),                                                                                   \
      F(type_kvengine, {"type", "kvengine"}),                                                                                       \
      F(type_kvstore, {"type", "kvstore"}),                                                                                         \
      F(type_data, {"type", "data"}),                                                                                               \
      F(type_log, {"type", "log"}),                                                                                                 \
      F(type_meta, {"type", "kvstore"}),                                                                                            \
      F(type_localkv, {"type", "localkv"}),                                                                                         \
      F(type_unknown, {"type", "unknown"}))                                                                                         \
    M(tiflash_storage_checkpoint_flow_by_types,                                                                                     \
      "The bytes flow cause by remote checkpoint",                                                                                  \
      Counter,                                                                                                                      \
      F(type_raftengine, {"type", "raftengine"}),                                                                                   \
      F(type_kvengine, {"type", "kvengine"}),                                                                                       \
      F(type_kvstore, {"type", "kvstore"}),                                                                                         \
      F(type_data, {"type", "data"}),                                                                                               \
      F(type_log, {"type", "log"}),                                                                                                 \
      F(type_meta, {"type", "kvstore"}),                                                                                            \
      F(type_localkv, {"type", "localkv"}),                                                                                         \
      F(type_unknown, {"type", "unknown"}))                                                                                         \
    M(tiflash_storage_page_data_by_types,                                                                                           \
      "The existing bytes stored in UniPageStorage",                                                                                \
      Gauge,                                                                                                                        \
      F(type_raftengine, {"type", "raftengine"}),                                                                                   \
      F(type_kvengine, {"type", "kvengine"}),                                                                                       \
      F(type_kvstore, {"type", "kvstore"}),                                                                                         \
      F(type_data, {"type", "data"}),                                                                                               \
      F(type_log, {"type", "log"}),                                                                                                 \
      F(type_meta, {"type", "kvstore"}),                                                                                            \
      F(type_localkv, {"type", "localkv"}),                                                                                         \
      F(type_unknown, {"type", "unknown"}))                                                                                         \
    M(tiflash_storage_s3_request_seconds,                                                                                           \
      "S3 request duration in seconds",                                                                                             \
      Histogram,                                                                                                                    \
      F(type_put_object, {{"type", "put_object"}}, ExpBuckets{0.001, 2, 20}),                                                       \
      F(type_put_dmfile, {{"type", "put_dmfile"}}, ExpBuckets{0.001, 2, 20}),                                                       \
      F(type_copy_object, {{"type", "copy_object"}}, ExpBuckets{0.001, 2, 20}),                                                     \
      F(type_get_object, {{"type", "get_object"}}, ExpBuckets{0.001, 2, 20}),                                                       \
      F(type_create_multi_part_upload, {{"type", "create_multi_part_upload"}}, ExpBuckets{0.001, 2, 20}),                           \
      F(type_upload_part, {{"type", "upload_part"}}, ExpBuckets{0.001, 2, 20}),                                                     \
      F(type_complete_multi_part_upload, {{"type", "complete_multi_part_upload"}}, ExpBuckets{0.001, 2, 20}),                       \
      F(type_list_objects, {{"type", "list_objects"}}, ExpBuckets{0.001, 2, 20}),                                                   \
      F(type_delete_object, {{"type", "delete_object"}}, ExpBuckets{0.001, 2, 20}),                                                 \
      F(type_head_object, {{"type", "head_object"}}, ExpBuckets{0.001, 2, 20}),                                                     \
      F(type_read_stream, {{"type", "read_stream"}}, ExpBuckets{0.0001, 2, 20}))                                                    \
    M(tiflash_storage_s3_http_request_seconds,                                                                                      \
      "S3 request duration breakdown in seconds",                                                                                   \
      Histogram,                                                                                                                    \
      F(type_dns, {{"type", "dns"}}, ExpBuckets{0.001, 2, 20}),                                                                     \
      F(type_connect, {{"type", "connect"}}, ExpBuckets{0.001, 2, 20}),                                                             \
      F(type_request, {{"type", "request"}}, ExpBuckets{0.001, 2, 20}),                                                             \
      F(type_response, {{"type", "response"}}, ExpBuckets{0.001, 2, 20}))                                                           \
    M(tiflash_pipeline_scheduler,                                                                                                   \
      "pipeline scheduler",                                                                                                         \
      Gauge,                                                                                                                        \
      F(type_waiting_tasks_count, {"type", "waiting_tasks_count"}),                                                                 \
      F(type_wait_for_notify_tasks_count, {"type", "wait_for_notify_tasks_count"}),                                                 \
      F(type_cpu_pending_tasks_count, {"type", "cpu_pending_tasks_count"}),                                                         \
      F(type_cpu_executing_tasks_count, {"type", "cpu_executing_tasks_count"}),                                                     \
      F(type_io_pending_tasks_count, {"type", "io_pending_tasks_count"}),                                                           \
      F(type_io_executing_tasks_count, {"type", "io_executing_tasks_count"}),                                                       \
      F(type_cpu_task_thread_pool_size, {"type", "cpu_task_thread_pool_size"}),                                                     \
      F(type_io_task_thread_pool_size, {"type", "io_task_thread_pool_size"}))                                                       \
    M(tiflash_pipeline_wait_on_notify_tasks,                                                                                        \
      "waiting on notify pipeline task count",                                                                                      \
      Gauge,                                                                                                                        \
      F(type_wait_on_table_scan_read, {"type", "wait_on_table_scan_read"}),                                                         \
      F(type_wait_on_shared_queue_write, {"type", "wait_on_shared_queue_write"}),                                                   \
      F(type_wait_on_shared_queue_read, {"type", "wait_on_shared_queue_read"}),                                                     \
      F(type_wait_on_spill_bucket_read, {"type", "wait_on_spill_bucket_read"}),                                                     \
      F(type_wait_on_grpc_recv_read, {"type", "wait_on_grcp_recv_read"}),                                                           \
      F(type_wait_on_tunnel_sender_write, {"type", "wait_on_tunnel_sender_write"}),                                                 \
      F(type_wait_on_join_build, {"type", "wait_on_join_build"}),                                                                   \
      F(type_wait_on_join_probe, {"type", "wait_on_join_probe"}),                                                                   \
      F(type_wait_on_result_queue_write, {"type", "wait_on_result_queue_write"}),                                                   \
<<<<<<< HEAD
      F(type_wait_on_cte, {"type", "wait_on_cte"}))                                                                                 \
=======
      F(type_type_wait_on_cte_read, {"type", "type_wait_on_cte_read"}))                                                             \
>>>>>>> c6dc5fcc
    M(tiflash_pipeline_task_duration_seconds,                                                                                       \
      "Bucketed histogram of pipeline task duration in seconds",                                                                    \
      Histogram, /* these command usually cost several hundred milliseconds to several seconds, increase the start bucket to 5ms */ \
      F(type_cpu_execute, {{"type", "cpu_execute"}}, ExpBuckets{0.005, 2, 20}),                                                     \
      F(type_io_execute, {{"type", "io_execute"}}, ExpBuckets{0.005, 2, 20}),                                                       \
      F(type_cpu_queue, {{"type", "cpu_queue"}}, ExpBuckets{0.005, 2, 20}),                                                         \
      F(type_io_queue, {{"type", "io_queue"}}, ExpBuckets{0.005, 2, 20}),                                                           \
      F(type_await, {{"type", "await"}}, ExpBuckets{0.005, 2, 20}),                                                                 \
      F(type_wait_for_notify, {{"type", "wait_for_notify"}}, ExpBuckets{0.005, 2, 20}))                                             \
    M(tiflash_pipeline_task_execute_max_time_seconds_per_round,                                                                     \
      "Bucketed histogram of pipeline task execute max time per round in seconds",                                                  \
      Histogram, /* these command usually cost several hundred milliseconds to several seconds, increase the start bucket to 5ms */ \
      F(type_cpu, {{"type", "cpu"}}, ExpBuckets{0.005, 2, 20}),                                                                     \
      F(type_io, {{"type", "io"}}, ExpBuckets{0.005, 2, 20}))                                                                       \
    M(tiflash_pipeline_task_change_to_status,                                                                                       \
      "pipeline task change to status",                                                                                             \
      Counter,                                                                                                                      \
      F(type_to_waiting, {"type", "to_waiting"}),                                                                                   \
      F(type_to_wait_for_notify, {"type", "to_wait_for_notify"}),                                                                   \
      F(type_to_running, {"type", "to_running"}),                                                                                   \
      F(type_to_io, {"type", "to_io"}),                                                                                             \
      F(type_to_finished, {"type", "to_finished"}),                                                                                 \
      F(type_to_error, {"type", "to_error"}),                                                                                       \
      F(type_to_cancelled, {"type", "to_cancelled"}))                                                                               \
    M(tiflash_storage_s3_gc_status,                                                                                                 \
      "S3 GC status",                                                                                                               \
      Gauge,                                                                                                                        \
      F(type_lifecycle_added, {{"type", "lifecycle_added"}}),                                                                       \
      F(type_lifecycle_failed, {{"type", "lifecycle_failed"}}),                                                                     \
      F(type_owner, {{"type", "owner"}}),                                                                                           \
      F(type_running, {{"type", "running"}}))                                                                                       \
    M(tiflash_storage_s3_gc_seconds,                                                                                                \
      "S3 GC subprocess duration in seconds",                                                                                       \
      Histogram, /* these command usually cost several seconds, increase the start bucket to 500ms */                               \
      F(type_total, {{"type", "total"}}, ExpBuckets{0.5, 2, 20}),                                                                   \
      F(type_one_store, {{"type", "one_store"}}, ExpBuckets{0.5, 2, 20}),                                                           \
      F(type_read_locks, {{"type", "read_locks"}}, ExpBuckets{0.5, 2, 20}),                                                         \
      F(type_clean_locks, {{"type", "clean_locks"}}, ExpBuckets{0.5, 2, 20}),                                                       \
      F(type_clean_manifests, {{"type", "clean_manifests"}}, ExpBuckets{0.5, 2, 20}),                                               \
      F(type_scan_then_clean_data_files, {{"type", "scan_then_clean_data_files"}}, ExpBuckets{0.5, 2, 20}),                         \
      F(type_clean_one_lock, {{"type", "clean_one_lock"}}, ExpBuckets{0.5, 2, 20}))                                                 \
    M(tiflash_storage_remote_cache,                                                                                                 \
      "Operations of remote cache",                                                                                                 \
      Counter,                                                                                                                      \
      F(type_dtfile_hit, {"type", "dtfile_hit"}),                                                                                   \
      F(type_dtfile_miss, {"type", "dtfile_miss"}),                                                                                 \
      F(type_dtfile_evict, {"type", "dtfile_evict"}),                                                                               \
      F(type_dtfile_full, {"type", "dtfile_full"}),                                                                                 \
      F(type_dtfile_download, {"type", "dtfile_download"}),                                                                         \
      F(type_dtfile_download_failed, {"type", "dtfile_download_failed"}),                                                           \
      F(type_page_hit, {"type", "page_hit"}),                                                                                       \
      F(type_page_miss, {"type", "page_miss"}),                                                                                     \
      F(type_page_evict, {"type", "page_evict"}),                                                                                   \
      F(type_page_full, {"type", "page_full"}),                                                                                     \
      F(type_page_download, {"type", "page_download"}))                                                                             \
    M(tiflash_storage_remote_cache_bytes,                                                                                           \
      "Flow of remote cache",                                                                                                       \
      Counter,                                                                                                                      \
      F(type_dtfile_evict_bytes, {"type", "dtfile_evict_bytes"}),                                                                   \
      F(type_dtfile_download_bytes, {"type", "dtfile_download_bytes"}),                                                             \
      F(type_dtfile_read_bytes, {"type", "dtfile_read_bytes"}),                                                                     \
      F(type_page_evict_bytes, {"type", "page_evict_bytes"}),                                                                       \
      F(type_page_download_bytes, {"type", "page_download_bytes"}),                                                                 \
      F(type_page_read_bytes, {"type", "page_read_bytes"}))                                                                         \
    M(tiflash_storage_io_limiter_pending_seconds,                                                                                   \
      "I/O limiter pending duration in seconds",                                                                                    \
      Histogram,                                                                                                                    \
      F(type_fg_read, {{"type", "fg_read"}}, ExpBuckets{0.001, 2, 20}),                                                             \
      F(type_bg_read, {{"type", "bg_read"}}, ExpBuckets{0.001, 2, 20}),                                                             \
      F(type_fg_write, {{"type", "fg_write"}}, ExpBuckets{0.001, 2, 20}),                                                           \
      F(type_bg_write, {{"type", "bg_write"}}, ExpBuckets{0.001, 2, 20}))                                                           \
    M(tiflash_system_seconds,                                                                                                       \
      "system calls duration in seconds",                                                                                           \
      Histogram,                                                                                                                    \
      F(type_fsync, {{"type", "fsync"}}, ExpBuckets{0.0001, 2, 20}))                                                                \
    M(tiflash_storage_mvcc_index_cache, "", Counter, F(type_hit, {"type", "hit"}), F(type_miss, {"type", "miss"}))                  \
    M(tiflash_resource_group,                                                                                                       \
      "meta info of resource group",                                                                                                \
      Gauge,                                                                                                                        \
      F(type_remaining_tokens, {"type", "remaining_tokens"}),                                                                       \
      F(type_avg_speed, {"type", "avg_speed"}),                                                                                     \
      F(type_total_consumption, {"type", "total_consumption"}),                                                                     \
      F(type_low_token_threshold, {"type", "low_token_threshold"}),                                                                 \
      F(type_request_gac_count, {"type", "request_gac_count"}),                                                                     \
      F(type_enter_degrade_mode, {"type", "enter_degrade_mode"}),                                                                   \
      F(type_bucket_fill_rate, {"type", "bucket_fill_rate"}),                                                                       \
      F(type_bucket_capacity, {"type", "bucket_capacity"}),                                                                         \
      F(type_compute_ru_consumption, {"type", "compute_ru_consumption"}),                                                           \
      F(type_storage_ru_consumption, {"type", "storage_ru_consumption"}),                                                           \
      F(type_compute_ru_exhausted, {"type", "compute_ru_exhausted"}),                                                               \
      F(type_gac_req_acquire_tokens, {"type", "gac_req_acquire_tokens"}),                                                           \
      F(type_gac_req_ru_consumption_delta, {"type", "gac_req_ru_consumption_delta"}),                                               \
      F(type_gac_resp_tokens, {"type", "gac_resp_tokens"}),                                                                         \
      F(type_gac_resp_capacity, {"type", "gac_resp_capacity"}))                                                                     \
    M(tiflash_request_count_per_resource_group,                                                                                     \
      "mpp request count for each resource group",                                                                                  \
      Counter,                                                                                                                      \
      F(type_mpp_task_dispatch, {"type", "mpp_task_dispatch"}),                                                                     \
      F(type_mpp_task_establish, {"type", "mpp_task_establish"}),                                                                   \
      F(type_mpp_task_cancel, {"type", "mpp_task_cancel"}),                                                                         \
      F(type_mpp_task_run, {"type", "mpp_task_run"}))                                                                               \
    M(tiflash_compute_request_unit,                                                                                                 \
      "Request Unit used by tiflash compute for each resource group",                                                               \
      Counter,                                                                                                                      \
      F(type_mpp, {"type", "mpp"}),                                                                                                 \
      F(type_cop, {"type", "cop"}),                                                                                                 \
      F(type_cop_stream, {"type", "cop_stream"}),                                                                                   \
      F(type_batch, {"type", "batch"}), )                                                                                           \
    M(tiflash_vector_index_memory_usage,                                                                                            \
      "Vector index memory usage",                                                                                                  \
      Gauge,                                                                                                                        \
      F(type_build, {"type", "build"}),                                                                                             \
      F(type_load, {"type", "load"}),                                                                                               \
      F(type_view, {"type", "view"}))                                                                                               \
    M(tiflash_vector_index_build_count,                                                                                             \
      "Vector index build count",                                                                                                   \
      Counter,                                                                                                                      \
      F(type_stable, {"type", "stable"}),                                                                                           \
      F(type_delta, {"type", "delta"}))                                                                                             \
    M(tiflash_vector_index_active_instances,                                                                                        \
      "Active Vector index instances",                                                                                              \
      Gauge,                                                                                                                        \
      F(type_build, {"type", "build"}),                                                                                             \
      F(type_load, {"type", "load"}),                                                                                               \
      F(type_view, {"type", "view"}))                                                                                               \
    M(tiflash_vector_index_duration,                                                                                                \
      "Vector index operation duration",                                                                                            \
      Histogram,                                                                                                                    \
      F(type_build, {{"type", "build"}}, ExpBuckets{0.001, 2, 20}),                                                                 \
      F(type_load_cf, {{"type", "load_cf"}}, ExpBuckets{0.001, 2, 20}),                                                             \
      F(type_load_cache, {{"type", "load_cache"}}, ExpBuckets{0.001, 2, 20}),                                                       \
      F(type_load_dmfile_local, {{"type", "load_dmfile_local"}}, ExpBuckets{0.001, 2, 20}),                                         \
      F(type_load_dmfile_s3, {{"type", "load_dmfile_s3"}}, ExpBuckets{0.001, 2, 20}),                                               \
      F(type_search, {{"type", "search"}}, ExpBuckets{0.001, 2, 20}))                                                               \
    M(tiflash_fts_index_duration,                                                                                                   \
      "FTS index operation duration (brute not included)",                                                                          \
      Histogram,                                                                                                                    \
      F(type_build, {{"type", "build"}}, ExpBuckets{0.001, 2, 20}),                                                                 \
      F(type_load_cf, {{"type", "load_cf"}}, ExpBuckets{0.001, 2, 20}),                                                             \
      F(type_load_cache, {{"type", "load_cache"}}, ExpBuckets{0.001, 2, 20}),                                                       \
      F(type_load_dmfile_local, {{"type", "load_dmfile_local"}}, ExpBuckets{0.001, 2, 20}),                                         \
      F(type_load_dmfile_s3, {{"type", "load_dmfile_s3"}}, ExpBuckets{0.001, 2, 20}),                                               \
      F(type_search_scored, {{"type", "search_scored"}}, ExpBuckets{0.001, 2, 20}),                                                 \
      F(type_search_noscore, {{"type", "search_noscore"}}, ExpBuckets{0.001, 2, 20}))                                               \
    M(tiflash_inverted_index_active_instances,                                                                                      \
      "Active Inverted index instances",                                                                                            \
      Gauge,                                                                                                                        \
      F(type_build, {"type", "build"}),                                                                                             \
      F(type_memory_reader, {"type", "memory_reader"}),                                                                             \
      F(type_disk_reader, {"type", "disk_reader"}))                                                                                 \
    M(tiflash_inverted_index_duration,                                                                                              \
      "Inverted index operation duration",                                                                                          \
      Histogram,                                                                                                                    \
      F(type_build, {{"type", "build"}}, ExpBuckets{0.001, 2, 20}),                                                                 \
      F(type_load_cf, {{"type", "load_cf"}}, ExpBuckets{0.001, 2, 20}),                                                             \
      F(type_load_cache, {{"type", "load_cache"}}, ExpBuckets{0.001, 2, 20}),                                                       \
      F(type_load_dmfile_local, {{"type", "load_dmfile_local"}}, ExpBuckets{0.001, 2, 20}),                                         \
      F(type_load_dmfile_s3, {{"type", "load_dmfile_s3"}}, ExpBuckets{0.001, 2, 20}),                                               \
      F(type_search, {{"type", "search"}}, ExpBuckets{0.001, 2, 20}))                                                               \
    M(tiflash_storage_io_limiter_pending_count,                                                                                     \
      "I/O limiter pending count",                                                                                                  \
      Counter,                                                                                                                      \
      F(type_fg_read, {"type", "fg_read"}),                                                                                         \
      F(type_bg_read, {"type", "bg_read"}),                                                                                         \
      F(type_fg_write, {"type", "fg_write"}),                                                                                       \
      F(type_bg_write, {"type", "bg_write"}))                                                                                       \
    M(tiflash_read_thread_internal_us,                                                                                              \
      "Durations of read thread internal components",                                                                               \
      Histogram,                                                                                                                    \
      F(type_block_queue_pop_latency, {{"type", "block_queue_pop_latency"}}, ExpBuckets{1, 2, 20}),                                 \
      F(type_schedule_one_round, {{"type", "schedule_one_round"}}, ExpBuckets{1, 2, 20}))                                           \
    M(tiflash_storage_pack_compression_algorithm_count,                                                                             \
      "The count of the compression algorithm used by each data part",                                                              \
      Counter,                                                                                                                      \
      F(type_constant, {"type", "constant"}),                                                                                       \
      F(type_constant_delta, {"type", "constant_delta"}),                                                                           \
      F(type_runlength, {"type", "runlength"}),                                                                                     \
      F(type_for, {"type", "for"}),                                                                                                 \
      F(type_delta_for, {"type", "delta_for"}),                                                                                     \
      F(type_lz4, {"type", "lz4"}))                                                                                                 \
    M(tiflash_storage_pack_compression_bytes,                                                                                       \
      "The uncompression/compression bytes of lz4 and lightweight",                                                                 \
      Counter,                                                                                                                      \
      F(type_lz4_compressed_bytes, {"type", "lz4_compressed_bytes"}),                                                               \
      F(type_lz4_uncompressed_bytes, {"type", "lz4_uncompressed_bytes"}),                                                           \
      F(type_lightweight_compressed_bytes, {"type", "lightweight_compressed_bytes"}),                                               \
      F(type_lightweight_uncompressed_bytes, {"type", "lightweight_uncompressed_bytes"}))                                           \
    M(tiflash_storage_column_cache_packs,                                                                                           \
      "The count of hit/miss column cache packs",                                                                                   \
      Counter,                                                                                                                      \
      F(type_data_sharing_hit, {"type", "data_sharing_hit"}),                                                                       \
      F(type_data_sharing_miss, {"type", "data_sharing_miss"}),                                                                     \
      F(type_extra_column_hit, {"type", "extra_column_hit"}),                                                                       \
      F(type_extra_column_miss, {"type", "extra_column_miss"}))                                                                     \
    M(tiflash_network_transmission_bytes,                                                                                           \
      "Total network transmission bytes",                                                                                           \
      Counter,                                                                                                                      \
      F(type_sent_total, {"type", "sent_total"}),                                                                                   \
      F(type_sent_cross_zone, {"type", "sent_cross_zone"}),                                                                         \
      F(type_received_total, {"type", "received_total"}),                                                                           \
      F(type_received_cross_zone, {"type", "received_cross_zone"}))                                                                 \
    M(tiflash_spilled_files,                                                                                                        \
      "Information about spilled files",                                                                                            \
      Gauge,                                                                                                                        \
      F(type_current_spilled_bytes, {"type", "current_spilled_bytes"}))                                                             \
    M(tiflash_storage_version_chain_ms,                                                                                             \
      "Durations of VersionChain",                                                                                                  \
      Histogram,                                                                                                                    \
      F(type_replay, {{"type", "replay"}}, ExpBuckets{1, 2, 20}),                                                                   \
      F(type_version_filter, {{"type", "version_filter"}}, ExpBuckets{1, 2, 20}),                                                   \
      F(type_rowkey_filter, {{"type", "rowkey_filter"}}, ExpBuckets{1, 2, 20}),                                                     \
      F(type_delete_filter, {{"type", "delete_filter"}}, ExpBuckets{1, 2, 20}),                                                     \
      F(type_total, {{"type", "total"}}, ExpBuckets{1, 2, 20}),                                                                     \
      F(type_bg_replay, {{"type", "bg_replay"}}, ExpBuckets{1, 2, 20}))


/// Buckets with boundaries [start * base^0, start * base^1, ..., start * base^(size-1)]
struct ExpBuckets
{
    const double start;
    const double base;
    const size_t size;

    constexpr ExpBuckets(const double start_, const double base_, const size_t size_)
        : start(start_)
        , base(base_)
        , size(size_)
    {
#ifndef NDEBUG
        // Checks under debug mode
        // Check the base
        RUNTIME_CHECK_MSG(base > 1.0, "incorrect base for ExpBuckets, start={} base={} size={}", start, base, size);
        // Too many buckets will bring more network flow by transferring metrics
        RUNTIME_CHECK_MSG(
            size <= 50,
            "too many metrics buckets, reconsider step/unit, start={} base={} size={}",
            start,
            base,
            size);
#endif
    }

    // NOLINTNEXTLINE(google-explicit-constructor)
    inline operator prometheus::Histogram::BucketBoundaries() const &&
    {
        prometheus::Histogram::BucketBoundaries buckets(size);
        double current = start;
        std::for_each(buckets.begin(), buckets.end(), [&](auto & e) {
            e = current;
            current *= base;
        });
        return buckets;
    }
};

/// Buckets with boundaries [start * base^0, start * base^1, ..., start * base^x]
/// such x that start * base^(x-1) < end, and start * base^x >= end.
struct ExpBucketsWithRange
{
    static size_t getSize(double l, double r, double b)
    {
        return static_cast<size_t>(::ceil(::log(r / l) / ::log(b))) + 1;
    }

    ExpBucketsWithRange(double start_, double base_, double end_)
        : start(start_)
        , base(base_)
        , size(ExpBucketsWithRange::getSize(start_, end_, base_))
    {
#ifndef NDEBUG
        // Check the base
        RUNTIME_CHECK_MSG(
            base > 1.0,
            "incorrect base for ExpBucketsWithRange, start={} base={} end={}",
            start,
            base,
            end_);
        RUNTIME_CHECK_MSG(
            start_ < end_,
            "incorrect start/end for ExpBucketsWithRange, start={} base={} end={}",
            start,
            base,
            end_);
#endif
    }
    // NOLINTNEXTLINE(google-explicit-constructor)
    inline operator prometheus::Histogram::BucketBoundaries() const &&
    {
        prometheus::Histogram::BucketBoundaries buckets(size);
        double current = start;
        std::for_each(buckets.begin(), buckets.end(), [&](auto & e) {
            e = current;
            current *= base;
        });
        return buckets;
    }

private:
    const double start;
    const double base;
    const size_t size;
};

// Buckets with same width
struct EqualWidthBuckets
{
    const size_t start;
    const int num_buckets;
    const size_t step;

    // NOLINTNEXTLINE(google-explicit-constructor)
    inline operator prometheus::Histogram::BucketBoundaries() const &&
    {
        // up to `num_buckets` * `step`
        assert(step > 1);
        prometheus::Histogram::BucketBoundaries buckets(num_buckets);
        size_t idx = 0;
        for (auto & e : buckets)
        {
            e = start + step * idx;
            idx++;
        }
        return buckets;
    }
};

static const String METRIC_RESOURCE_GROUP_STR = "resource_group";

template <typename T>
struct MetricFamilyTrait
{
};
template <>
struct MetricFamilyTrait<prometheus::Counter>
{
    using ArgType = std::map<std::string, std::string>;
    static auto build() { return prometheus::BuildCounter(); }
    static auto & add(prometheus::Family<prometheus::Counter> & family, ArgType && arg)
    {
        return family.Add(std::forward<ArgType>(arg));
    }
    static auto & add(
        prometheus::Family<prometheus::Counter> & family,
        const String & resource_group_name,
        ArgType && arg)
    {
        std::map<String, String> args_map = {std::forward<ArgType>(arg)};
        args_map[METRIC_RESOURCE_GROUP_STR] = resource_group_name;
        return family.Add(args_map);
    }
};
template <>
struct MetricFamilyTrait<prometheus::Gauge>
{
    using ArgType = std::map<std::string, std::string>;
    static auto build() { return prometheus::BuildGauge(); }
    static auto & add(prometheus::Family<prometheus::Gauge> & family, ArgType && arg)
    {
        return family.Add(std::forward<ArgType>(arg));
    }
    static auto & add(
        prometheus::Family<prometheus::Gauge> & family,
        const String & resource_group_name,
        ArgType && arg)
    {
        std::map<String, String> args_map = {std::forward<ArgType>(arg)};
        args_map[METRIC_RESOURCE_GROUP_STR] = resource_group_name;
        return family.Add(args_map);
    }
};
template <>
struct MetricFamilyTrait<prometheus::Histogram>
{
    using ArgType = std::tuple<std::map<std::string, std::string>, prometheus::Histogram::BucketBoundaries>;
    static auto build() { return prometheus::BuildHistogram(); }
    static auto & add(prometheus::Family<prometheus::Histogram> & family, ArgType && arg)
    {
        return family.Add(std::move(std::get<0>(arg)), std::move(std::get<1>(arg)));
    }
    static auto & add(
        prometheus::Family<prometheus::Histogram> & family,
        const String & resource_group_name,
        ArgType && arg)
    {
        std::map<String, String> args_map = std::get<0>(arg);
        args_map[METRIC_RESOURCE_GROUP_STR] = resource_group_name;
        return family.Add(args_map, std::move(std::get<1>(arg)));
    }
};

template <typename T>
struct MetricFamily
{
    using MetricTrait = MetricFamilyTrait<T>;
    using MetricArgType = typename MetricTrait::ArgType;

    MetricFamily(
        prometheus::Registry & registry,
        const std::string & name,
        const std::string & help,
        std::initializer_list<MetricArgType> args)
    {
        store_args = args;
        auto & family = MetricTrait::build().Name(name).Help(help).Register(registry);
        store_family = &family;

        metrics.reserve(args.size() ? args.size() : 1);
        for (auto arg : args)
        {
            auto & metric = MetricTrait::add(family, std::forward<MetricArgType>(arg));
            metrics.emplace_back(&metric);
        }
        if (metrics.empty())
        {
            auto & metric = MetricTrait::add(family, MetricArgType{});
            metrics.emplace_back(&metric);
        }
    }

    T & get(size_t idx = 0) { return *(metrics[idx]); }
    T & get(size_t idx, const String & resource_group_name)
    {
        {
            std::shared_lock lock(resource_group_metrics_mu);
            if (resource_group_metrics_map.find(resource_group_name) != resource_group_metrics_map.end())
                return *(resource_group_metrics_map[resource_group_name][idx]);
        }

        std::lock_guard lock(resource_group_metrics_mu);
        if (resource_group_metrics_map.find(resource_group_name) == resource_group_metrics_map.end())
            addMetricsForResourceGroup(resource_group_name);

        return *(resource_group_metrics_map[resource_group_name][idx]);
    }


private:
    void addMetricsForResourceGroup(const String & resource_group_name)
    {
        std::vector<T *> metrics_temp;

        for (auto arg : store_args)
        {
            auto & metric = MetricTrait::add(*store_family, resource_group_name, std::forward<MetricArgType>(arg));
            metrics_temp.emplace_back(&metric);
        }

        if (store_args.size() == 0)
        {
            auto & metric = MetricTrait::add(*store_family, resource_group_name, MetricArgType{});
            metrics_temp.emplace_back(&metric);
        }
        resource_group_metrics_map[resource_group_name] = metrics_temp;
    }

    std::vector<T *> metrics;
    prometheus::Family<T> * store_family;
    std::vector<MetricArgType> store_args;
    // <resource_group_name, metrics>
    std::shared_mutex resource_group_metrics_mu;
    std::unordered_map<String, std::vector<T *>> resource_group_metrics_map;
};

namespace tests
{
struct TiFlashMetricsHelper;
}

/// Centralized registry of TiFlash metrics.
/// Cope with MetricsPrometheus by registering
/// profile events, current metrics and customized metrics (as individual member for caller to access) into registry ahead of being updated.
/// Asynchronous metrics will be however registered by MetricsPrometheus itself due to the life cycle difference.
class TiFlashMetrics
{
public:
    static TiFlashMetrics & instance();

    void addReplicaSyncRU(UInt32 keyspace_id, UInt64 ru);
    UInt64 debugQueryReplicaSyncRU(UInt32 keyspace_id);
    enum class MemoryAllocType
    {
        Alloc = 1,
        Dealloc = 2,
    };
    void setProxyThreadMemory(MemoryAllocType type, const std::string & k, Int64 v);
    double getProxyThreadMemory(MemoryAllocType type, const std::string & k);
    void setStorageThreadMemory(MemoryAllocType type, const std::string & k, Int64 v);
    double getStorageThreadMemory(MemoryAllocType type, const std::string & k);
    void registerProxyThreadMemory(const std::string & k);
    void registerStorageThreadMemory(const std::string & k);
    void setProvideProxyProcessMetrics(bool v);

private:
    TiFlashMetrics();

    prometheus::Counter * getReplicaSyncRUCounter(UInt32 keyspace_id, std::unique_lock<std::mutex> &);
    void removeReplicaSyncRUCounter(UInt32 keyspace_id);

    static constexpr auto profile_events_prefix = "tiflash_system_profile_event_";
    static constexpr auto current_metrics_prefix = "tiflash_system_current_metric_";
    static constexpr auto async_metrics_prefix = "tiflash_system_asynchronous_metric_";
    static constexpr auto raft_proxy_thread_memory_usage = "tiflash_raft_proxy_thread_memory_usage";
    static constexpr auto storages_thread_memory_usage = "tiflash_storages_thread_memory_usage";

    std::shared_ptr<prometheus::Registry> registry = std::make_shared<prometheus::Registry>();
    std::shared_ptr<ProcessCollector> process_collector;

    std::vector<prometheus::Gauge *> registered_profile_events;
    std::vector<prometheus::Gauge *> registered_current_metrics;
    std::unordered_map<std::string, prometheus::Gauge *> registered_async_metrics;

    prometheus::Family<prometheus::Gauge> * registered_keypace_store_used_family;
    using KeyspaceID = UInt32;
    std::unordered_map<KeyspaceID, prometheus::Gauge *> registered_keypace_store_used_metrics;
    prometheus::Gauge * store_used_total_metric;

    prometheus::Family<prometheus::Counter> * registered_keyspace_sync_replica_ru_family;
    std::mutex replica_sync_ru_mtx;
    std::unordered_map<KeyspaceID, prometheus::Counter *> registered_keyspace_sync_replica_ru;

    // TODO: Use CAS+HazPtr to remove proxy_thread_report_mtx, or hash some slots here.
    prometheus::Family<prometheus::Gauge> * registered_raft_proxy_thread_memory_usage_family;
    std::shared_mutex proxy_thread_report_mtx;
    std::unordered_map<std::string, prometheus::Gauge *> registered_raft_proxy_thread_memory_usage_metrics;

    prometheus::Family<prometheus::Gauge> * registered_storage_thread_memory_usage_family;
    std::shared_mutex storage_thread_report_mtx;
    std::unordered_map<std::string, prometheus::Gauge *> registered_storage_thread_memory_usage_metrics;

public:
#define MAKE_METRIC_MEMBER_M(family_name, help, type, ...) \
    MetricFamily<prometheus::type> family_name             \
        = MetricFamily<prometheus::type>(*registry, #family_name, #help, {__VA_ARGS__});
#define MAKE_METRIC_MEMBER_F(field_name, ...) \
    {                                         \
        __VA_ARGS__                           \
    }
    APPLY_FOR_METRICS(MAKE_METRIC_MEMBER_M, MAKE_METRIC_MEMBER_F)

    DISALLOW_COPY_AND_MOVE(TiFlashMetrics);

    friend class MetricsPrometheus;
    friend struct DB::tests::TiFlashMetricsHelper;
};

#define MAKE_METRIC_ENUM_M(family_name, help, type, ...) \
    namespace family_name##_metrics                      \
    {                                                    \
        enum                                             \
        {                                                \
            invalid = -1,                                \
            ##__VA_ARGS__                                \
        };                                               \
    }
#define MAKE_METRIC_ENUM_F(field_name, ...) field_name
APPLY_FOR_METRICS(MAKE_METRIC_ENUM_M, MAKE_METRIC_ENUM_F)
#undef APPLY_FOR_METRICS

// NOLINTNEXTLINE(bugprone-reserved-identifier)
#define __GET_METRIC_MACRO(_1, _2, NAME, ...) NAME
// NOLINTNEXTLINE(bugprone-reserved-identifier)
#define __GET_RESOURCE_GROUP_METRIC_MACRO(_1, _2, _3, NAME, ...) NAME

#ifndef GTEST_TIFLASH_METRICS
// NOLINTNEXTLINE(bugprone-reserved-identifier)
#define __GET_METRIC_0(family) TiFlashMetrics::instance().family.get()
// NOLINTNEXTLINE(bugprone-reserved-identifier)
#define __GET_METRIC_1(family, metric) TiFlashMetrics::instance().family.get(family##_metrics::metric)
// NOLINTNEXTLINE(bugprone-reserved-identifier)
#define __GET_RESOURCE_GROUP_METRIC_0(family, resource_group) TiFlashMetrics::instance().family.get(0, resource_group)
// NOLINTNEXTLINE(bugprone-reserved-identifier)
#define __GET_RESOURCE_GROUP_METRIC_1(family, metric, resource_group) \
    TiFlashMetrics::instance().family.get(family##_metrics::metric, resource_group)
#else
// NOLINTNEXTLINE(bugprone-reserved-identifier)
#define __GET_METRIC_0(family) TestMetrics::instance().family.get()
// NOLINTNEXTLINE(bugprone-reserved-identifier)
#define __GET_METRIC_1(family, metric) TestMetrics::instance().family.get(family##_metrics::metric)
// NOLINTNEXTLINE(bugprone-reserved-identifier)
#define __GET_RESOURCE_GROUP_METRIC_0(family, resource_group) TestMetrics::instance().family.get(0, resource_group)
// NOLINTNEXTLINE(bugprone-reserved-identifier)
#define __GET_RESOURCE_GROUP_METRIC_1(family, metric, resource_group) \
    TestMetrics::instance().family.get(family##_metrics::metric, resource_group)
#endif

#define GET_METRIC(...)                                             \
    __GET_METRIC_MACRO(__VA_ARGS__, __GET_METRIC_1, __GET_METRIC_0) \
    (__VA_ARGS__)

#define GET_RESOURCE_GROUP_METRIC(...) \
    __GET_RESOURCE_GROUP_METRIC_MACRO( \
        __VA_ARGS__,                   \
        __GET_RESOURCE_GROUP_METRIC_1, \
        __GET_RESOURCE_GROUP_METRIC_0, \
        __GET_METRIC_0)                \
    (__VA_ARGS__)

#define UPDATE_CUR_AND_MAX_METRIC(family, metric, metric_max)                                       \
    GET_METRIC(family, metric).Increment();                                                         \
    GET_METRIC(family, metric_max)                                                                  \
        .Set(std::max(GET_METRIC(family, metric_max).Value(), GET_METRIC(family, metric).Value())); \
    SCOPE_EXIT({ GET_METRIC(family, metric).Decrement(); })
} // namespace DB<|MERGE_RESOLUTION|>--- conflicted
+++ resolved
@@ -778,11 +778,7 @@
       F(type_wait_on_join_build, {"type", "wait_on_join_build"}),                                                                   \
       F(type_wait_on_join_probe, {"type", "wait_on_join_probe"}),                                                                   \
       F(type_wait_on_result_queue_write, {"type", "wait_on_result_queue_write"}),                                                   \
-<<<<<<< HEAD
-      F(type_wait_on_cte, {"type", "wait_on_cte"}))                                                                                 \
-=======
       F(type_type_wait_on_cte_read, {"type", "type_wait_on_cte_read"}))                                                             \
->>>>>>> c6dc5fcc
     M(tiflash_pipeline_task_duration_seconds,                                                                                       \
       "Bucketed histogram of pipeline task duration in seconds",                                                                    \
       Histogram, /* these command usually cost several hundred milliseconds to several seconds, increase the start bucket to 5ms */ \
