--- conflicted
+++ resolved
@@ -13,11 +13,10 @@
 // limitations under the License.
 
 #include <Operators/CTE.h>
+#include <Operators/CTEPartition.h>
 #include <Operators/CTEReader.h>
 
 #include <mutex>
-
-#include "Operators/CTEPartition.h"
 
 namespace DB
 {
@@ -32,13 +31,10 @@
         if (this->resp.execution_summaries_size() == 0)
             this->cte->tryToGetResp(this->resp);
     }
-<<<<<<< HEAD
     case CTEOpStatus::WAIT_SPILL:
     case CTEOpStatus::NEED_SPILL:
     case CTEOpStatus::IO_IN:
-=======
     case CTEOpStatus::SINK_NOT_REGISTERED:
->>>>>>> 0f1c0f23
     case CTEOpStatus::BLOCK_NOT_AVAILABLE:
     case CTEOpStatus::OK:
         return ret;
