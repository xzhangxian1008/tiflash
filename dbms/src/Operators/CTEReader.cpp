// Copyright 2025 PingCAP, Inc.
//
// Licensed under the Apache License, Version 2.0 (the "License");
// you may not use this file except in compliance with the License.
// You may obtain a copy of the License at
//
//     http://www.apache.org/licenses/LICENSE-2.0
//
// Unless required by applicable law or agreed to in writing, software
// distributed under the License is distributed on an "AS IS" BASIS,
// WITHOUT WARRANTIES OR CONDITIONS OF ANY KIND, either express or implied.
// See the License for the specific language governing permissions and
// limitations under the License.

#include <Operators/CTE.h>
#include <Operators/CTEReader.h>

#include <mutex>

namespace DB
{
<<<<<<< HEAD
std::pair<Status, Block> CTEReader::fetchNextBlock()
=======
std::pair<CTEOpStatus, Block> CTEReader::fetchNextBlock()
>>>>>>> 1a23b99e
{
    Block block;
    std::lock_guard<std::mutex> lock(this->mu);
    auto ret = this->cte->tryGetBlockAt(this->block_fetch_idx, block);
    switch (ret)
    {
<<<<<<< HEAD
    case Status::Eof:
        if (this->resp.execution_summaries_size() == 0)
            this->cte->tryToGetResp(this->resp);
    case Status::IOOut:
    case Status::IOIn:
    case Status::Cancelled:
    case Status::BlockUnavailable:
        return {ret, Block()};
    case Status::Ok:
=======
    case CTEOpStatus::Eof:
        if (this->resp.execution_summaries_size() == 0)
            this->cte->tryToGetResp(this->resp);
    case CTEOpStatus::Waiting:
    case CTEOpStatus::Cancelled:
        return {ret, Block()};
    case CTEOpStatus::Ok:
>>>>>>> 1a23b99e
        this->block_fetch_idx++;
        return {ret, block};
    }
    throw Exception("Should not reach here");
}

<<<<<<< HEAD
Status CTEReader::fetchBlockFromDisk(Block & block)
=======
CTEOpStatus CTEReader::checkAvailableBlock()
>>>>>>> 1a23b99e
{
    std::lock_guard<std::mutex> lock(this->mu);
<<<<<<< HEAD
    auto status = this->cte->getBlockFromDisk(this->block_fetch_idx, block);
    if likely (status == Status::Ok)
        this->block_fetch_idx++;
    return status;
}

Status CTEReader::checkAvailableBlock()
{
    std::lock_guard<std::mutex> lock(this->mu);
    return this->cte->checkAvailableBlock(this->block_fetch_idx);
=======
    auto ret = this->cte->tryGetBlockAt(this->block_fetch_idx, block);
    switch (ret)
    {
    case CTEOpStatus::Eof:
    case CTEOpStatus::Waiting:
    case CTEOpStatus::Cancelled:
        return ret;
    case CTEOpStatus::Ok:
        // Do not add block_fetch_idx here as we only check if there are available blocks
        return CTEOpStatus::Ok;
    }
    throw Exception("Should not reach here");
>>>>>>> 1a23b99e
}
} // namespace DB<|MERGE_RESOLUTION|>--- conflicted
+++ resolved
@@ -19,73 +19,40 @@
 
 namespace DB
 {
-<<<<<<< HEAD
-std::pair<Status, Block> CTEReader::fetchNextBlock()
-=======
 std::pair<CTEOpStatus, Block> CTEReader::fetchNextBlock()
->>>>>>> 1a23b99e
 {
     Block block;
     std::lock_guard<std::mutex> lock(this->mu);
     auto ret = this->cte->tryGetBlockAt(this->block_fetch_idx, block);
     switch (ret)
     {
-<<<<<<< HEAD
-    case Status::Eof:
-        if (this->resp.execution_summaries_size() == 0)
-            this->cte->tryToGetResp(this->resp);
-    case Status::IOOut:
-    case Status::IOIn:
-    case Status::Cancelled:
-    case Status::BlockUnavailable:
-        return {ret, Block()};
-    case Status::Ok:
-=======
     case CTEOpStatus::Eof:
         if (this->resp.execution_summaries_size() == 0)
             this->cte->tryToGetResp(this->resp);
-    case CTEOpStatus::Waiting:
+    case CTEOpStatus::IOOut:
+    case CTEOpStatus::IOIn:
     case CTEOpStatus::Cancelled:
+    case CTEOpStatus::BlockUnavailable:
         return {ret, Block()};
     case CTEOpStatus::Ok:
->>>>>>> 1a23b99e
         this->block_fetch_idx++;
         return {ret, block};
     }
     throw Exception("Should not reach here");
 }
 
-<<<<<<< HEAD
-Status CTEReader::fetchBlockFromDisk(Block & block)
-=======
-CTEOpStatus CTEReader::checkAvailableBlock()
->>>>>>> 1a23b99e
+CTEOpStatus CTEReader::fetchBlockFromDisk(Block & block)
 {
     std::lock_guard<std::mutex> lock(this->mu);
-<<<<<<< HEAD
     auto status = this->cte->getBlockFromDisk(this->block_fetch_idx, block);
-    if likely (status == Status::Ok)
+    if likely (status == CTEOpStatus::Ok)
         this->block_fetch_idx++;
     return status;
 }
 
-Status CTEReader::checkAvailableBlock()
+CTEOpStatus CTEReader::checkAvailableBlock()
 {
     std::lock_guard<std::mutex> lock(this->mu);
     return this->cte->checkAvailableBlock(this->block_fetch_idx);
-=======
-    auto ret = this->cte->tryGetBlockAt(this->block_fetch_idx, block);
-    switch (ret)
-    {
-    case CTEOpStatus::Eof:
-    case CTEOpStatus::Waiting:
-    case CTEOpStatus::Cancelled:
-        return ret;
-    case CTEOpStatus::Ok:
-        // Do not add block_fetch_idx here as we only check if there are available blocks
-        return CTEOpStatus::Ok;
-    }
-    throw Exception("Should not reach here");
->>>>>>> 1a23b99e
 }
 } // namespace DB