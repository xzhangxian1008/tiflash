--- conflicted
+++ resolved
@@ -36,26 +36,6 @@
     auto res = this->cte_reader->fetchNextBlock();
     switch (res.first)
     {
-<<<<<<< HEAD
-    case Status::Eof:
-        this->cte_reader->getResp(this->resp);
-        if (this->resp.execution_summaries_size() != 0)
-            this->io_profile_info->remote_execution_summary.add(this->resp);
-    case Status::Ok:
-        block = res.second;
-        this->total_rows += block.rows();
-        return OperatorStatus::HAS_OUTPUT;
-    case Status::IOIn:
-        // Expected block is in disk, we need to read it from disk
-        return OperatorStatus::IO_IN;
-    case Status::IOOut:
-    {
-        // CTE is spilling blocks to disk, we need to wait the finish of spill
-        this->wait_type = CTESourceOp::Spill;
-        return OperatorStatus::WAITING;
-    }
-    case Status::BlockUnavailable:
-=======
     case CTEOpStatus::Eof:
         this->cte_reader->getResp(this->resp);
         if (this->resp.execution_summaries_size() != 0)
@@ -64,8 +44,16 @@
         block = res.second;
         this->total_rows += block.rows();
         return OperatorStatus::HAS_OUTPUT;
-    case CTEOpStatus::Waiting:
->>>>>>> 1a23b99e
+    case CTEOpStatus::IOIn:
+        // Expected block is in disk, we need to read it from disk
+        return OperatorStatus::IO_IN;
+    case CTEOpStatus::IOOut:
+    {
+        // CTE is spilling blocks to disk, we need to wait the finish of spill
+        this->wait_type = CTESourceOp::Spill;
+        return OperatorStatus::WAITING;
+    }
+    case CTEOpStatus::BlockUnavailable:
         if likely (this->cte_reader->isBlockGenerated())
         {
             return OperatorStatus::WAITING;
@@ -77,11 +65,7 @@
             this->cte_reader->setNotifyFuture();
             return OperatorStatus::WAIT_FOR_NOTIFY;
         }
-<<<<<<< HEAD
-    case Status::Cancelled:
-=======
     case CTEOpStatus::Cancelled:
->>>>>>> 1a23b99e
         return OperatorStatus::CANCELLED;
     }
 }
@@ -92,18 +76,9 @@
     auto status = this->cte_reader->fetchBlockFromDisk(this->block_from_disk);
     switch (status)
     {
-<<<<<<< HEAD
-    case Status::Ok:
-        return OperatorStatus::HAS_OUTPUT;
-    case Status::Cancelled:
-=======
-    case CTEOpStatus::Eof:
     case CTEOpStatus::Ok:
         return OperatorStatus::HAS_OUTPUT;
-    case CTEOpStatus::Waiting:
-        return OperatorStatus::WAITING;
     case CTEOpStatus::Cancelled:
->>>>>>> 1a23b99e
         return OperatorStatus::CANCELLED;
     default:
         throw Exception(fmt::format("Get unexpected status {}", magic_enum::enum_name(status)));
@@ -117,12 +92,12 @@
         auto res = this->cte_reader->checkAvailableBlock();
         switch (res)
         {
-        case Status::BlockUnavailable:
+        case CTEOpStatus::BlockUnavailable:
             return OperatorStatus::WAITING;
-        case Status::Ok:
-        case Status::Eof:
+        case CTEOpStatus::Ok:
+        case CTEOpStatus::Eof:
             return OperatorStatus::HAS_OUTPUT;
-        case Status::Cancelled:
+        case CTEOpStatus::Cancelled:
             return OperatorStatus::CANCELLED;
         default:
             throw Exception(fmt::format("Get unexpected status {}", magic_enum::enum_name(res)));
