// Copyright 2025 PingCAP, Inc.
//
// Licensed under the Apache License, Version 2.0 (the "License");
// you may not use this file except in compliance with the License.
// You may obtain a copy of the License at
//
//     http://www.apache.org/licenses/LICENSE-2.0
//
// Unless required by applicable law or agreed to in writing, software
// distributed under the License is distributed on an "AS IS" BASIS,
// WITHOUT WARRANTIES OR CONDITIONS OF ANY KIND, either express or implied.
// See the License for the specific language governing permissions and
// limitations under the License.

#pragma once

#include <Common/RWLock.h>
#include <Core/Block.h>
#include <Core/CTESpill.h>
#include <Flash/Pipeline/Schedule/Tasks/NotifyFuture.h>
#include <Flash/Pipeline/Schedule/Tasks/PipeConditionVariable.h>
#include <tipb/select.pb.h>

#include <mutex>
#include <shared_mutex>

namespace DB
{
enum class Status
{
    Ok,
    BlockUnavailable, // It means that we do not have specified block so far
    IOOut,
    IOIn,
    Eof,
    Cancelled
};

class CTE : public NotifyFuture
{
public:
<<<<<<< HEAD
    ~CTE() override = default;

    enum CTEStatus
    {
        Normal = 0,
        NeedSpill,
        InSpilling,
    };

    CTEStatus getStatus();
    Status tryGetBunchBlocks(size_t idx, std::deque<Block> & queue);
=======
    FetchStatus tryGetBlockAt(size_t idx, Block & block);
>>>>>>> 03aa4e6d
    bool pushBlock(const Block & block);
    void notifyEOF() { this->notifyImpl<true>(true); }
    void notifyCancel() { this->notifyImpl<true>(false); }

    // TODO should have return value to indicate if spill successes
    void spillBlocks();

    void registerTask(TaskPtr && task) override;

    void addResp(const tipb::SelectResponse & resp)
    {
        std::unique_lock<std::shared_mutex> lock(this->rw_lock);
        this->resp.MergeFrom(resp);
    }

    void tryToGetResp(tipb::SelectResponse & resp)
    {
        if (!this->get_resp)
        {
            this->get_resp = true;
            resp.CopyFrom(this->resp);
        }
    }

private:
    template <bool has_lock>
    void notifyImpl(bool is_eof)
    {
        std::unique_lock<std::shared_mutex> lock(this->rw_lock, std::defer_lock);
        if constexpr (has_lock)
            lock.lock();

        if likely (is_eof)
            this->is_eof = true;
        else
            this->is_cancelled = true;

        // Just in case someone is in WAITING_FOR_NOTIFY status
        this->pipe_cv.notifyAll();
    }

    // Return true if CTE has data
    inline bool hasDataNoLock() const { return !this->blocks.empty(); }

    std::shared_mutex rw_lock;
    Blocks blocks;
    size_t memory_usage = 0;
    size_t memory_threshold = 0;

    CTEStatus cte_status = CTEStatus::Normal;

    // TODO handle this, some blocks can not be spilled when spill is in execution, they can only be stored temporary
    Blocks tmp_blocks;

    // Protecting cte_status and tmp_blocks
    std::shared_mutex aux_rw_lock;

    // TODO tasks waiting for notify may be lack of data or waiting for spill, do we need two pipe_cv to handle this?
    PipeConditionVariable pipe_cv;

    CTESpill cte_spill;
    bool is_spill_triggered = false;

    bool is_eof = false;
    bool is_cancelled = false;

    bool get_resp = false;
    tipb::SelectResponse resp;
};
} // namespace DB<|MERGE_RESOLUTION|>--- conflicted
+++ resolved
@@ -39,7 +39,6 @@
 class CTE : public NotifyFuture
 {
 public:
-<<<<<<< HEAD
     ~CTE() override = default;
 
     enum CTEStatus
@@ -50,10 +49,7 @@
     };
 
     CTEStatus getStatus();
-    Status tryGetBunchBlocks(size_t idx, std::deque<Block> & queue);
-=======
-    FetchStatus tryGetBlockAt(size_t idx, Block & block);
->>>>>>> 03aa4e6d
+    Status tryGetBlockAt(size_t idx, Block & block);
     bool pushBlock(const Block & block);
     void notifyEOF() { this->notifyImpl<true>(true); }
     void notifyCancel() { this->notifyImpl<true>(false); }
